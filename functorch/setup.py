--- conflicted
+++ resolved
@@ -3,22 +3,12 @@
 #
 # This source code is licensed under the BSD-style license found in the
 # LICENSE file in the root directory of this source tree.
+# This is a dummy setup.py that does not do anything
 
-import distutils.command.clean
-import shutil
-import glob
 import os
 import subprocess
-<<<<<<< HEAD
-from setuptools import setup, find_packages
-from torch.utils.cpp_extension import (
-    CppExtension,
-    BuildExtension,
-)
-=======
 from setuptools import setup
 import warnings
->>>>>>> f8e71ca3
 
 cwd = os.path.dirname(os.path.abspath(__file__))
 version_txt = os.path.join(cwd, 'version.txt')
@@ -37,16 +27,6 @@
     version += '+' + sha[:7]
 
 
-def write_version_file():
-    version_path = os.path.join(cwd, 'functorch', 'version.py')
-    with open(version_path, 'w') as f:
-        f.write("__version__ = '{}'\n".format(version))
-        f.write("git_version = {}\n".format(repr(sha)))
-
-
-# pytorch_dep = 'torch'
-# if os.getenv('PYTORCH_VERSION'):
-#     pytorch_dep += "==" + os.getenv('PYTORCH_VERSION')
 requirements = [
     # This represents a nightly version of PyTorch.
     # It can be installed as a binary or from source.
@@ -57,103 +37,22 @@
 extras["aot"] = ["networkx", ]
 
 
-class clean(distutils.command.clean.clean):
-    def run(self):
+if __name__ == '__main__':
+    try:
+        setup(
+            # Metadata
+            name=package_name,
+            version=version,
+            author='PyTorch Core Team',
+            url="https://github.com/pytorch/functorch",
+            description='JAX-like composable function transforms for PyTorch',
+            license='BSD',
 
-        with open(".gitignore", "r") as f:
-            ignores = f.read()
-            for wildcard in filter(None, ignores.split("\n")):
-                for filename in glob.glob(wildcard):
-                    try:
-                        os.remove(filename)
-                    except OSError:
-                        shutil.rmtree(filename, ignore_errors=True)
-
-        # It's an old-style class in Python 2.7...
-        distutils.command.clean.clean.run(self)
-
-
-def get_extensions():
-    extension = CppExtension
-
-    # See functorch/csrc/Macros.h
-    define_macros = [('FUNCTORCH_BUILD_MAIN_LIB', None)]
-
-    extra_link_args = []
-    extra_compile_args = {"cxx": [
-        "-O3",
-        "-std=c++14",
-        "-fdiagnostics-color=always",
-    ]}
-    debug_mode = os.getenv('DEBUG', '0') == '1'
-    if debug_mode:
-        print("Compiling in debug mode")
-        extra_compile_args = {
-            "cxx": [
-                "-O0",
-                "-fno-inline",
-                "-g",
-                "-std=c++14",
-                "-fdiagnostics-color=always",
-            ]}
-        extra_link_args = ["-O0", "-g"]
-
-    this_dir = os.path.dirname(os.path.abspath(__file__))
-    extensions_dir = os.path.join(this_dir, "functorch", "csrc")
-
-    extension_sources = set(
-        os.path.join(extensions_dir, p)
-        for p in glob.glob(os.path.join(extensions_dir, "*.cpp"))
-    )
-    sources = list(extension_sources)
-    sources.append(os.path.join(extensions_dir, "dim", "dim.cpp"))
-
-    ext_modules = [
-        extension(
-            "functorch._C",
-            sources,
-            include_dirs=[this_dir],
-            define_macros=define_macros,
-            extra_compile_args=extra_compile_args,
-            extra_link_args=extra_link_args,
+            # Package info
+            packages=[],
+            install_requires=requirements,
+            extras_require=extras,
         )
-<<<<<<< HEAD
-    ]
-
-    return ext_modules
-
-
-class BuildExtension_(BuildExtension):
-    def build_extensions(self, *args, **kwargs):
-        # It turns out for windows this isn't populated?
-        if hasattr(self.compiler, 'compiler_so'):
-            if '-Wstrict-prototypes' in self.compiler.compiler_so:
-                self.compiler.compiler_so.remove('-Wstrict-prototypes')
-        super().build_extensions(*args, **kwargs)
-
-
-if __name__ == '__main__':
-    print("Building wheel {}-{}".format(package_name, version))
-    write_version_file()
-    setup(
-        # Metadata
-        name=package_name,
-        version=version,
-        author='PyTorch Core Team',
-        url="https://github.com/pytorch/functorch",
-        description='JAX-like composable function transforms for PyTorch',
-        license='BSD',
-
-        # Package info
-        packages=find_packages(),
-        install_requires=requirements,
-        extras_require=extras,
-        ext_modules=get_extensions(),
-        cmdclass={
-            "build_ext": BuildExtension_.with_options(no_python_abi_suffix=True),
-            'clean': clean,
-        })
-=======
     except Exception as e:
         print(e, file=sys.stderr)
         sys.exit(1)
@@ -163,5 +62,4 @@
         'installs functorch (as of 9/14/2022), so there is no need to cd '
         'into functorch and run `python setup.py {install, develop}` anymore. '
         'We will soon remove this method of installing functorch.',
-        DeprecationWarning)
->>>>>>> f8e71ca3
+        DeprecationWarning)
--- conflicted
+++ resolved
@@ -14,15 +14,7 @@
 import torch._dynamo.test_case
 import torch._dynamo.testing
 from torch import sub
-<<<<<<< HEAD
-from torch._dynamo.testing import (
-    expectedFailureDynamic,
-    requires_numpy_pytorch_interop,
-    requires_static_shapes,
-)
-=======
 from torch._dynamo.testing import expectedFailureDynamic, requires_numpy_pytorch_interop
->>>>>>> 0b8b418d
 from torch._dynamo.utils import same
 from torch.nn import functional as F
 

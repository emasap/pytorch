# Owner(s): ["oncall: quantization"]
import torch
import torch.nn as nn
import torch._dynamo as torchdynamo
from torch.testing._internal.common_utils import (
    IS_WINDOWS,
)
from torch.testing._internal.common_quantization import (
    QuantizationTestCase,
    skip_if_no_torchvision,
    skipIfNoQNNPACK,
    skipIfNoONEDNN,
    skipIfNoX86,
)
from torch.testing._internal.common_quantization import NodeSpec as ns
from torch.testing._internal.common_quantized import (
    override_quantized_engine,
)
from torch.ao.quantization import (
    get_default_qconfig,
    QConfigMapping,
    observer,
)
from torch.ao.quantization.qconfig import default_per_channel_symmetric_qnnpack_qconfig
from torch.ao.quantization.backend_config import (
    get_qnnpack_backend_config,
)
from torch.ao.quantization.backend_config._qnnpack_pt2e import get_qnnpack_pt2e_backend_config
from torch.ao.quantization.backend_config._x86_inductor_pt2e import get_x86_inductor_pt2e_backend_config
from torch.ao.quantization.backend_config.x86 import get_x86_backend_config
from torch.ao.quantization.quantize_fx import prepare_fx, convert_to_reference_fx, convert_fx
from torch.ao.quantization._pt2e.quantizer import Quantizer
from torch.ao.quantization._pt2e.quantizer import QNNPackQuantizer
from torch.ao.quantization._quantize_pt2e import prepare_pt2e, convert_pt2e, prepare_pt2e_quantizer
from torch.ao.ns.fx.utils import (
    compute_sqnr,
)
import copy
import itertools
import unittest
from torch._inductor.compile_fx import compile_fx


@skipIfNoQNNPACK
class TestQuantizePT2E(QuantizationTestCase):
    def test_qconfig_none(self):
        class M(torch.nn.Module):
            def __init__(self):
                super().__init__()
                self.conv1 = nn.Conv2d(1, 1, 1)
                self.conv2 = nn.Conv2d(1, 1, 1)

            def forward(self, x):
                x = self.conv1(x)
                x = self.conv2(x)
                return x

        with override_quantized_engine("qnnpack"):
            m = M().eval()
            example_inputs = (torch.randn(1, 1, 1, 1),)
            # program capture
            m, guards = torchdynamo.export(
                m,
                *copy.deepcopy(example_inputs),
                aten_graph=True,
                tracing_mode="real",
            )

            qconfig = get_default_qconfig("qnnpack")
            qconfig_mapping = QConfigMapping().set_global(qconfig) \
                                              .set_module_name("conv2", None)
            backend_config = get_qnnpack_pt2e_backend_config()
            m = prepare_pt2e(m, qconfig_mapping, example_inputs, backend_config)
            m(*example_inputs)
            m = convert_pt2e(m)
            m(*example_inputs)

            # first conv is quantized, second conv is not quantized
            node_occurrence = {
                # two for input of the first conv, one for output for the first conv
                ns.call_function(torch.ops.quantized_decomposed.quantize_per_tensor): 3,
                ns.call_function(torch.ops.quantized_decomposed.dequantize_per_tensor): 3,
            }
            node_list = [
                ns.call_function(torch.ops.quantized_decomposed.dequantize_per_tensor),
                ns.call_function(torch.ops.quantized_decomposed.dequantize_per_tensor),
                ns.call_function(torch.ops.aten.convolution.default),
                ns.call_function(torch.ops.quantized_decomposed.dequantize_per_tensor),
                ns.call_function(torch.ops.aten.convolution.default),
            ]
            self.checkGraphModuleNodes(
                m, expected_node_list=node_list, expected_node_occurrence=node_occurrence)

    def test_qconfig_module_type(self):
        class M(torch.nn.Module):
            def __init__(self):
                super().__init__()
                self.conv = nn.Conv2d(1, 1, 1)
                self.linear = nn.Linear(9, 3)

            def forward(self, x):
                x = self.conv(x)
                x = x.reshape((1, -1))
                x = self.linear(x)
                return x

        with override_quantized_engine("qnnpack"):
            m = M().eval()
            example_inputs = (torch.randn(1, 1, 3, 3),)

            # program capture
            m, guards = torchdynamo.export(
                m,
                *copy.deepcopy(example_inputs),
                aten_graph=True,
                tracing_mode="real",
            )

            qconfig = get_default_qconfig("qnnpack")
            qconfig_mapping = QConfigMapping().set_object_type(torch.nn.Conv2d, qconfig)
            backend_config = get_qnnpack_pt2e_backend_config()
            m = prepare_pt2e(m, qconfig_mapping, example_inputs, backend_config)
            m(*example_inputs)
            m = convert_pt2e(m)
            m(*example_inputs)
            # conv is quantized, linear is not quantized
            node_occurrence = {
                # two for input and weight of the conv, one for output for the conv
                ns.call_function(torch.ops.quantized_decomposed.quantize_per_tensor): 3,
                ns.call_function(torch.ops.quantized_decomposed.dequantize_per_tensor): 3,
            }
            node_list = [
                ns.call_function(torch.ops.quantized_decomposed.dequantize_per_tensor),
                ns.call_function(torch.ops.quantized_decomposed.dequantize_per_tensor),
                ns.call_function(torch.ops.aten.convolution.default),
                ns.call_function(torch.ops.quantized_decomposed.dequantize_per_tensor),
                ns.call_function(torch.ops.aten.addmm.default),
            ]
            self.checkGraphModuleNodes(m, expected_node_list=node_list)

    def test_simple_quantizer(self):
        class M(torch.nn.Module):
            def __init__(self):
                super().__init__()
                self.conv = torch.nn.Conv2d(3, 3, 3)

            def forward(self, x):
                return self.conv(x)

        class BackendAQuantizer(Quantizer):
            def annotate(self, model: torch.fx.GraphModule) -> torch.fx.GraphModule:
                _DEFAULT_TARGET_DTYPE_INFO = {
                    "input_act_obs_or_fq_ctr": observer.PlaceholderObserver.with_args(dtype=torch.float),
                    "output_act_obs_or_fq_ctr": observer.PlaceholderObserver.with_args(dtype=torch.float),
                }
                for node in model.graph.nodes:
                    node.meta["target_dtype_info"] = copy.deepcopy(_DEFAULT_TARGET_DTYPE_INFO)
                for node in model.graph.nodes:
                    if node.op == "call_function" and node.target == torch.ops.aten.convolution.default:
                        node.meta["target_dtype_info"] = {
                            "input_act_obs_or_fq_ctr": observer.default_observer,
                            "weight_obs_or_fq_ctr": observer.default_weight_observer,
                            "bias_obs_or_fq_ctr": observer.PlaceholderObserver.with_args(dtype=torch.float),
                            "output_act_obs_or_fq_ctr": observer.default_observer,
                            "weight_index": 1,
                            "bias_index": 2,
                        }

            def validate(self, model: torch.fx.GraphModule) -> None:
                pass

        m = M().eval()
        example_inputs = (torch.randn(1, 3, 5, 5),)

        # program capture
        m, guards = torchdynamo.export(
            m,
            *copy.deepcopy(example_inputs),
            aten_graph=True,
            tracing_mode="real",
        )
        m = prepare_pt2e_quantizer(m, BackendAQuantizer())
        m(*example_inputs)
        m = convert_pt2e(m)
        node_occurrence = {
            # two for input of the first conv, one for output for the first conv
            ns.call_function(torch.ops.quantized_decomposed.quantize_per_tensor): 3,
            ns.call_function(torch.ops.quantized_decomposed.dequantize_per_tensor): 3,
        }
        node_list = [
            ns.call_function(torch.ops.quantized_decomposed.dequantize_per_tensor),
            ns.call_function(torch.ops.quantized_decomposed.dequantize_per_tensor),
            ns.call_function(torch.ops.aten.convolution.default),
            ns.call_function(torch.ops.quantized_decomposed.quantize_per_tensor),
        ]
        self.checkGraphModuleNodes(
            m, expected_node_list=node_list, expected_node_occurrence=node_occurrence)

    def test_qnnpack_quantizer_conv(self):
        class M(torch.nn.Module):
            def __init__(self):
                super().__init__()
                self.conv = torch.nn.Conv2d(3, 3, 3)

            def forward(self, x):
                return self.conv(x)

        import torch.ao.quantization._pt2e.quantizer.qnnpack_quantizer as qq
        quantizer = QNNPackQuantizer()
        operator_spec = qq.get_default_per_channel_symmetric_qnnpack_operator_spec()
        quantizer.set_global(operator_spec)
        m = M().eval()
        example_inputs = (torch.randn(1, 3, 5, 5),)

        # program capture
        m, guards = torchdynamo.export(
            m,
            *copy.deepcopy(example_inputs),
            aten_graph=True,
            tracing_mode="real",
        )

        m = prepare_pt2e_quantizer(m, quantizer)
        m(*example_inputs)
        m = convert_pt2e(m)
        node_occurrence = {
            # input and output are using quantize_per_tensor and weight is using quantize_per_channel
            ns.call_function(torch.ops.quantized_decomposed.quantize_per_tensor): 2,
            ns.call_function(torch.ops.quantized_decomposed.dequantize_per_tensor): 2,
            ns.call_function(torch.ops.quantized_decomposed.quantize_per_channel): 1,
            ns.call_function(torch.ops.quantized_decomposed.dequantize_per_channel): 1,
        }
        node_list = [
            ns.call_function(torch.ops.quantized_decomposed.dequantize_per_tensor),
            ns.call_function(torch.ops.quantized_decomposed.dequantize_per_channel),
            ns.call_function(torch.ops.aten.convolution.default),
            ns.call_function(torch.ops.quantized_decomposed.quantize_per_tensor),
        ]
        self.checkGraphModuleNodes(
            m, expected_node_list=node_list, expected_node_occurrence=node_occurrence)

    def test_qnnpack_quantizer_obs_sharing_ops(self):
        class M(torch.nn.Module):
            def __init__(self):
                super().__init__()
                self.conv = torch.nn.Conv2d(3, 3, 3)
                self.hardtanh = torch.nn.Hardtanh()
                self.adaptive_avg_pool2d = torch.nn.AdaptiveAvgPool2d((1, 1))

            def forward(self, x):
                x = self.conv(x)
                x = self.adaptive_avg_pool2d(x)
                x = self.hardtanh(x)
                x = torch.mean(x)
                return x

        import torch.ao.quantization._pt2e.quantizer.qnnpack_quantizer as qq
        quantizer = QNNPackQuantizer()
        operator_spec = qq.get_default_per_channel_symmetric_qnnpack_operator_spec()
        quantizer.set_global(operator_spec)
        m = M().eval()
        example_inputs = (torch.randn(1, 3, 5, 5),)

        # program capture
        m, guards = torchdynamo.export(
            m,
            *copy.deepcopy(example_inputs),
            aten_graph=True,
            tracing_mode="real",
        )

        m = prepare_pt2e_quantizer(m, quantizer)
        m(*example_inputs)
        m = convert_pt2e(m)
        node_occurrence = {
            # input and output are using quantize_per_tensor and weight is using quantize_per_channel
            ns.call_function(torch.ops.quantized_decomposed.quantize_per_tensor): 5,
            ns.call_function(torch.ops.quantized_decomposed.dequantize_per_tensor): 5,
            ns.call_function(torch.ops.quantized_decomposed.quantize_per_channel): 1,
            ns.call_function(torch.ops.quantized_decomposed.dequantize_per_channel): 1,
        }
        node_list = [
            ns.call_function(torch.ops.quantized_decomposed.dequantize_per_tensor),
            ns.call_function(torch.ops.quantized_decomposed.dequantize_per_channel),
            ns.call_function(torch.ops.aten.convolution.default),
            ns.call_function(torch.ops.quantized_decomposed.quantize_per_tensor),

            ns.call_function(torch.ops.quantized_decomposed.dequantize_per_tensor),
            ns.call_function(torch.ops.aten.mean.dim),
            ns.call_function(torch.ops.quantized_decomposed.quantize_per_tensor),

            ns.call_function(torch.ops.quantized_decomposed.dequantize_per_tensor),
            ns.call_function(torch.ops.aten.hardtanh.default),
            ns.call_function(torch.ops.quantized_decomposed.quantize_per_tensor),
            ns.call_function(torch.ops.quantized_decomposed.dequantize_per_tensor),
            ns.call_function(torch.ops.aten.mean.default),
            ns.call_function(torch.ops.quantized_decomposed.quantize_per_tensor),
            ns.call_function(torch.ops.quantized_decomposed.dequantize_per_tensor),
        ]
        self.checkGraphModuleNodes(
            m, expected_node_list=node_list, expected_node_occurrence=node_occurrence)

    def test_rearrange_weight_observer_for_decomposed_linear(self):
        """
        Check whether weight observer is correctly rearranged for decomposed linear.
        before:
            weight - t - observer \
              input - observer - addmm/mm
        after:
            weight - observer - t \
              input - observer - addmm/mm
        """
        class M(torch.nn.Module):
            def __init__(self, with_bias, use_relu):
                super().__init__()
                self.linear = nn.Linear(4, 4, bias=with_bias)
                self.relu = nn.ReLU()
                self.use_relu = use_relu

            def forward(self, x):
                x = self.linear(x)
                return self.relu(x) if self.use_relu else x

        with_bias_list = [True, False]
        use_relu_list = [True, False]
        cases = itertools.product(with_bias_list, use_relu_list)
        for with_bias, use_relu in cases:
            m = M(with_bias, use_relu).eval()
            example_inputs = (torch.randn(1, 4),)

            # program capture
            m, guards = torchdynamo.export(
                m,
                *copy.deepcopy(example_inputs),
                aten_graph=True,
                tracing_mode="real",
            )

            qconfig = get_default_qconfig('qnnpack')
            qconfig_mapping = QConfigMapping().set_global(qconfig)
            backend_config = get_qnnpack_pt2e_backend_config()
            m = prepare_pt2e(m, qconfig_mapping, example_inputs, backend_config)

            # 1. Check graph nodes:
            # - args[0] of t should be the weight observer
            # - args[-1] of addmm/mm should be t
            error_msg = 'Weight observer is not correctly rearranged for decomposed linear'
            for node in m.graph.nodes:
                if node.target == torch.ops.aten.t.default:
                    target = node.args[0].target
                    self.assertTrue(isinstance(getattr(m, target), observer.ObserverBase), error_msg)
                elif node.target in (torch.ops.aten.addmm.default, torch.ops.aten.mm.default):
                    target = node.args[-1].target
                    self.assertTrue(target == torch.ops.aten.t.default, error_msg)

            # 2. Check m.code to ensure `m.recompile()` is called.
            # If weight observer is rearranged in graph but `m.recompile()` is not called,
            # m.code would be wrong.
            code_before_recompile = m.code
            m.recompile()
            code_after_recompile = m.code
            self.assertTrue(code_before_recompile == code_after_recompile, error_msg)

    def test_transposed_conv_bn_fusion(self):
        class M(torch.nn.Module):
            def __init__(self):
                super().__init__()
                self.conv_trans = torch.nn.ConvTranspose2d(10, 20, 3)
                # channels for batchnorm is the same as the out_channels for convtranspose
                self.bn = torch.nn.BatchNorm2d(20)

            def forward(self, x):
                return self.bn(self.conv_trans(x))

        with override_quantized_engine("qnnpack"):
            m = M().eval()
            example_inputs = (torch.randn(10, 10, 10, 10),)
            # program capture
            m, guards = torchdynamo.export(
                m,
                *copy.deepcopy(example_inputs),
                aten_graph=True,
                tracing_mode="real",
            )

            node_occurrence = {
                ns.call_function(torch.ops.aten.convolution.default): 1,
                ns.call_function(torch.ops.aten._native_batch_norm_legit_no_training.default): 1,
            }
            self.checkGraphModuleNodes(m, expected_node_occurrence=node_occurrence)

            qconfig = get_default_qconfig("qnnpack")
            qconfig_mapping = QConfigMapping().set_global(qconfig)
            backend_config = get_qnnpack_pt2e_backend_config()
            m = prepare_pt2e(m, qconfig_mapping, example_inputs, backend_config)
            # make sure it runs
            m(*example_inputs)

            # make sure bn is fused into conv
            node_occurrence = {
                ns.call_function(torch.ops.aten.convolution.default): 1,
                ns.call_function(torch.ops.aten._native_batch_norm_legit_no_training.default): 0,
            }
            self.checkGraphModuleNodes(m, expected_node_occurrence=node_occurrence)

    # TODO(jerryzh168): move all _convert_to_reference_decomposed_fx tests here
    @unittest.skipIf(IS_WINDOWS, "torch.compile is not supported on Windows")
    def test__convert_to_reference_decomposed_fx_per_channel_quant_module(self):
        """ Test the result for per channel weight quant for reference modules
        """
        class M(torch.nn.Module):
            def __init__(self):
                super().__init__()
                self.conv = torch.nn.Conv2d(3, 3, 3)

            def forward(self, x):
                return self.conv(x)

        m = M().eval()
        qconfig_mapping = QConfigMapping().set_global(default_per_channel_symmetric_qnnpack_qconfig)
        example_inputs = (torch.randn(1, 3, 10, 10),)
        m = prepare_fx(m, qconfig_mapping, example_inputs, backend_config=get_qnnpack_backend_config())
        m(*example_inputs)
        m_ref = copy.deepcopy(m)
        from torch.ao.quantization.quantize_fx import (
            convert_to_reference_fx,
            _convert_to_reference_decomposed_fx,
        )
        m_ref = convert_to_reference_fx(m_ref, backend_config=get_qnnpack_backend_config())
        m = _convert_to_reference_decomposed_fx(m, backend_config=get_qnnpack_backend_config())
        expected_occurrence = {
            # for input and output activations
            ns.call_function(torch.ops.quantized_decomposed.quantize_per_tensor.default): 2,
            ns.call_function(torch.ops.quantized_decomposed.dequantize_per_tensor.default): 2,
            # weight is per channel quantized
            ns.call_function(torch.ops.quantized_decomposed.quantize_per_channel.default): 1,
            ns.call_function(torch.ops.quantized_decomposed.dequantize_per_channel.default): 1,
        }
        import torch._dynamo as torchdynamo
        m, guards = torchdynamo.export(
            m,
            *copy.deepcopy(example_inputs),
            aten_graph=True,
            tracing_mode="real",
        )
        self.checkGraphModuleNodes(
            m,
            expected_node_occurrence=expected_occurrence)
        # make sure it runs
        res_ref = m_ref(*example_inputs)
        res = m(*example_inputs)
        self.assertEqual(res, res_ref)
        # check the qmin/qmax for per channel quant
        for n in m.graph.nodes:
            if n.op == "call_function" and \
               n.target == torch.ops.quantized_decomposed.quantize_per_channel.default:
                _QUANT_MIN_INDEX = 4
                _QUANT_MAX_INDEX = 5
                self.assertEqual(n.args[_QUANT_MIN_INDEX], -127)
                self.assertEqual(n.args[_QUANT_MAX_INDEX], 127)

@skipIfNoQNNPACK
class TestQuantizePT2EX86Inductor(QuantizationTestCase):
    @skipIfNoX86
<<<<<<< HEAD
    @skipIfNoONEDNN
    @xfailIfPython311
=======
>>>>>>> d350646f
    def test_inductor_backend_config_conv(self):
        class M(torch.nn.Module):
            def __init__(self, use_relu: bool = False, inplace_relu: bool = False):
                super().__init__()
                self.use_relu = use_relu
                self.conv1 = nn.Conv2d(3, 6, (2, 2), stride=(1, 1), padding=(1, 1))
                self.relu = nn.ReLU(inplace=inplace_relu)

            def forward(self, x):
                x = self.conv1(x)
                return self.relu(x) if self.use_relu else x

        use_relu_list = [True, False]
        inplace_relu_list = [True, False]
        with override_quantized_engine("x86"):
            with torch.no_grad():
                for use_relu, inplace_relu in itertools.product(use_relu_list, inplace_relu_list):
                    m = M(use_relu=use_relu, inplace_relu=inplace_relu).eval()
                    example_inputs = (torch.randn(2, 3, 4, 4),)
                    # program capture
                    # **TODO** Add testcase for tracing_mode="symbolic" after fix issue:
                    # https://github.com/pytorch/pytorch/issues/96274
                    export_module, guards = torchdynamo.export(
                        m,
                        *copy.deepcopy(example_inputs),
                        aten_graph=True,
                        tracing_mode="real",
                    )

                    qconfig = get_default_qconfig("x86")
                    qconfig_mapping = QConfigMapping().set_global(qconfig)
                    backend_config = get_x86_inductor_pt2e_backend_config()
                    prepare_module = prepare_pt2e(export_module, qconfig_mapping, example_inputs, backend_config)
                    prepare_module(*example_inputs)
                    convert_module = convert_pt2e(prepare_module)
                    convert_module(*example_inputs)

                    # Fake quant should only be inserted at start and end
                    node_occurrence = {
                        # one for input and weight of the conv, one for output for the conv
                        ns.call_function(torch.ops.quantized_decomposed.quantize_per_tensor): 2,
                        ns.call_function(torch.ops.quantized_decomposed.quantize_per_channel): 1,
                        ns.call_function(torch.ops.quantized_decomposed.dequantize_per_channel): 1,
                        ns.call_function(torch.ops.quantized_decomposed.dequantize_per_tensor): 2,
                    }
                    if use_relu:
                        node_list = [
                            ns.call_function(torch.ops.quantized_decomposed.quantize_per_tensor),
                            ns.call_function(torch.ops.quantized_decomposed.dequantize_per_tensor),
                            ns.call_function(torch.ops.aten.convolution.default),
                            ns.call_function(torch.ops.aten.relu_.default if inplace_relu else torch.ops.aten.relu.default),
                            ns.call_function(torch.ops.quantized_decomposed.quantize_per_tensor),
                            ns.call_function(torch.ops.quantized_decomposed.dequantize_per_tensor),
                        ]
                    else:
                        node_list = [
                            ns.call_function(torch.ops.quantized_decomposed.quantize_per_tensor),
                            ns.call_function(torch.ops.quantized_decomposed.dequantize_per_tensor),
                            ns.call_function(torch.ops.aten.convolution.default),
                            ns.call_function(torch.ops.quantized_decomposed.quantize_per_tensor),
                            ns.call_function(torch.ops.quantized_decomposed.dequantize_per_tensor),
                        ]
                    self.checkGraphModuleNodes(convert_module,
                                               expected_node_occurrence=node_occurrence,
                                               expected_node_list=node_list)

                    # Step1: Ref result in 1.X fx path
                    backend_config_1_x = get_x86_backend_config()
                    m_copy = copy.deepcopy(m)
                    m_prepare_fx = prepare_fx(m_copy, qconfig_mapping, example_inputs, backend_config=backend_config_1_x)
                    after_prepare_result_fx = m_prepare_fx(*example_inputs)
                    m_convert_fx = convert_fx(m_prepare_fx, backend_config=backend_config_1_x)
                    ref_result = m_convert_fx(*example_inputs)

                    # Step2: Start to lowering into Inductor
                    run = compile_fx(convert_module, example_inputs)
                    # Inductor first run
                    inductor_res = run(*example_inputs)
                    # Inductor second run
                    inductor_res = run(*example_inputs)
                    self.assertEqual(ref_result, inductor_res, atol=5e-2, rtol=5e-2)

class TestQuantizePT2EModels(QuantizationTestCase):
    @skip_if_no_torchvision
    @skipIfNoQNNPACK
    def test_resnet18(self):
        import torchvision
        with override_quantized_engine("qnnpack"):
            example_inputs = (torch.randn(1, 3, 224, 224),)
            m = torchvision.models.resnet18().eval()
            m_copy = copy.deepcopy(m)
            # program capture
            m, guards = torchdynamo.export(
                m,
                *copy.deepcopy(example_inputs),
                aten_graph=True,
                tracing_mode="real",
            )

            backend_config = get_qnnpack_pt2e_backend_config()
            # TODO: define qconfig_mapping specifically for executorch
            qconfig = get_default_qconfig("qnnpack")
            qconfig_mapping = QConfigMapping().set_global(qconfig)
            before_fusion_result = m(*example_inputs)

            m = prepare_pt2e(m, qconfig_mapping, example_inputs, backend_config)

            # checking that we inserted observers correctly for maxpool operator (input and
            # output share observer instance)
            self.assertEqual(id(m.activation_post_process_3), id(m.activation_post_process_2))
            after_prepare_result = m(*example_inputs)
            m = convert_pt2e(m)

            after_quant_result = m(*example_inputs)

            # comparing with existing fx graph mode quantization reference flow
            backend_config = get_qnnpack_backend_config()
            m_fx = prepare_fx(m_copy, qconfig_mapping, example_inputs, backend_config=backend_config)
            after_prepare_result_fx = m_fx(*example_inputs)
            m_fx = convert_to_reference_fx(m_fx, backend_config=backend_config)

            after_quant_result_fx = m_fx(*example_inputs)

            # the result matches exactly after prepare
            self.assertEqual(after_prepare_result, after_prepare_result_fx)
            self.assertEqual(compute_sqnr(after_prepare_result, after_prepare_result_fx), torch.tensor(float("inf")))
            # there are slight differences after convert due to different implementations
            # of quant/dequant
            self.assertTrue(torch.max(after_quant_result - after_quant_result_fx) < 1e-1)
            self.assertTrue(compute_sqnr(after_quant_result, after_quant_result_fx) > 35)


    @skip_if_no_torchvision
    @skipIfNoQNNPACK
    def test_resnet18_with_quantizer_api(self):
        import torchvision
        with override_quantized_engine("qnnpack"):
            example_inputs = (torch.randn(1, 3, 224, 224),)
            m = torchvision.models.resnet18().eval()
            m_copy = copy.deepcopy(m)
            # program capture
            m, guards = torchdynamo.export(
                m,
                *copy.deepcopy(example_inputs),
                aten_graph=True,
                tracing_mode="real",
            )

            before_fusion_result = m(*example_inputs)
            import torch.ao.quantization._pt2e.quantizer.qnnpack_quantizer as qq
            quantizer = QNNPackQuantizer()
            operator_spec = qq.get_default_per_channel_symmetric_qnnpack_operator_spec()
            quantizer.set_global(operator_spec)
            m = prepare_pt2e_quantizer(m, quantizer)
            # checking that we inserted observers correctly for maxpool operator (input and
            # output share observer instance)
            self.assertEqual(id(m.activation_post_process_3), id(m.activation_post_process_2))
            after_prepare_result = m(*example_inputs)
            m = convert_pt2e(m)

            after_quant_result = m(*example_inputs)

            # comparing with existing fx graph mode quantization reference flow
            qconfig = default_per_channel_symmetric_qnnpack_qconfig
            qconfig_mapping = QConfigMapping().set_global(qconfig)
            backend_config = get_qnnpack_backend_config()
            m_fx = prepare_fx(m_copy, qconfig_mapping, example_inputs, backend_config=backend_config)
            after_prepare_result_fx = m_fx(*example_inputs)
            from torch.ao.quantization.quantize_fx import _convert_to_reference_decomposed_fx
            m_fx = _convert_to_reference_decomposed_fx(m_fx, backend_config=backend_config)

            after_quant_result_fx = m_fx(*example_inputs)

            # the result matches exactly after prepare
            # Note: this currently will always be true since we are inserting observers
            # the check becomes useful when we add qat examples
            # but we can still manully inspect the printed observers to make sure
            # it matches
            self.assertEqual(after_prepare_result, after_prepare_result_fx)
            self.assertEqual(compute_sqnr(after_prepare_result, after_prepare_result_fx), torch.tensor(float("inf")))
            # there are slight differences after convert due to different implementations
            # of quant/dequant
            self.assertEqual(after_quant_result, after_quant_result_fx)
            self.assertTrue(compute_sqnr(after_quant_result, after_quant_result_fx) == torch.tensor(float("inf")))<|MERGE_RESOLUTION|>--- conflicted
+++ resolved
@@ -462,11 +462,6 @@
 @skipIfNoQNNPACK
 class TestQuantizePT2EX86Inductor(QuantizationTestCase):
     @skipIfNoX86
-<<<<<<< HEAD
-    @skipIfNoONEDNN
-    @xfailIfPython311
-=======
->>>>>>> d350646f
     def test_inductor_backend_config_conv(self):
         class M(torch.nn.Module):
             def __init__(self, use_relu: bool = False, inplace_relu: bool = False):

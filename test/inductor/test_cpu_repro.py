--- conflicted
+++ resolved
@@ -353,7 +353,6 @@
                 assert same(real_out, compiled_out, equal_nan=True)
                 assert metrics.generated_cpp_vec_kernel_count == 1
 
-<<<<<<< HEAD
     @unittest.skipIf(
         not codecache.valid_vec_isa_list(), "Does not support vectorization"
     )
@@ -395,8 +394,6 @@
                 assert same(real_out, compiled_out, equal_nan=True)
                 assert metrics.generated_cpp_vec_kernel_count == 1
 
-=======
->>>>>>> 9df8b1b5
     def test_inplace_add_alpha(self):
         def fn(x, y):
             aten.add_.Tensor(x, y, alpha=0.55)

# Owner(s): ["module: inductor"]
import sys
import unittest
from typing import NamedTuple

import torch._dynamo
from torch._inductor import config
from torch.testing._internal.common_utils import (
    IS_MACOS,
    slowTest,
    TEST_WITH_ASAN,
    TEST_WITH_ROCM,
    TestCase as TorchTestCase,
)
from torch.testing._internal.inductor_utils import HAS_CPU, HAS_CUDA


try:
    try:
        from . import (
            test_cpu_repro,
            test_foreach,
            test_mkldnn_pattern_matcher,
            test_pattern_matcher,
            test_select_algorithm,
            test_torchinductor,
            test_torchinductor_dynamic_shapes,
        )
    except ImportError:
        import test_cpu_repro
        import test_foreach
        import test_mkldnn_pattern_matcher
        import test_pattern_matcher
        import test_select_algorithm
        import test_torchinductor
        import test_torchinductor_dynamic_shapes
except unittest.SkipTest:
    if __name__ == "__main__":
        sys.exit(0)
    raise


RUN_CPU = HAS_CPU and not torch.backends.mps.is_available() and not IS_MACOS
RUN_CUDA = HAS_CUDA and not TEST_WITH_ASAN and not TEST_WITH_ROCM


class CppWrapperTemplate:
    pass


class CudaWrapperTemplate:
    pass


class TestCppWrapper(TorchTestCase):
    device = "cpu"


class DynamicShapesCppWrapperCpuTests(TorchTestCase):
    device = "cpu"


class TestCudaWrapper(TorchTestCase):
    device = "cuda"


class DynamicShapesCudaWrapperCudaTests(TorchTestCase):
    device = "cuda"


# conv2d will fallback for dynamic shapes; the fallback path is not yet supported
test_failures_cpp_wrapper = {
    "test_conv2d_unary_cpu_dynamic_shapes": test_torchinductor.TestFailure(
        ("cpp_wrapper",), is_skip=True
    ),
    "test_conv2d_binary_inplace_fusion_failed_cpu_dynamic_shapes": test_torchinductor.TestFailure(
        ("cpp_wrapper",), is_skip=True
    ),
    "test_conv2d_binary_inplace_fusion_pass_cpu_dynamic_shapes": test_torchinductor.TestFailure(
        ("cpp_wrapper",), is_skip=True
    ),
}

# see https://github.com/pytorch/pytorch/issues/103194
test_failures_cuda_wrapper = {
<<<<<<< HEAD
    "test_batch_norm_2d_2_cuda_dynamic_shapes": test_torchinductor.TestFailure(
=======
    "test_fft_real_input_cuda_dynamic_shapes": test_torchinductor.TestFailure(
        ("cuda_wrapper",)
    ),
    "test_fft_real_input_real_output_cuda_dynamic_shapes": test_torchinductor.TestFailure(
>>>>>>> d5738f23
        ("cuda_wrapper",)
    ),
}


def make_test_case(name, device, tests, condition=True, slow=False, func_inputs=None):
    test_name = f"{name}_{device}" if device else name

    func = getattr(tests, test_name)
    assert callable(func), "not a callable"
    func = slowTest(func) if slow else func

    @config.patch(cpp_wrapper=True, search_autotune_cache=False)
    def fn(self):
        tests.setUpClass()
        tests.setUp()
        try:
            code = test_torchinductor.run_and_get_cpp_code(
                func, *func_inputs if func_inputs else []
            )
            self.assertEqual("CppWrapperCodeCache" in code, True)
        finally:
            tests.tearDown()
            tests.tearDownClass()

    fn.__name__ = test_name
    import copy

    fn.__dict__ = copy.deepcopy(func.__dict__)
    if condition:
        setattr(
            CppWrapperTemplate if device == "cpu" else CudaWrapperTemplate,
            test_name,
            fn,
        )


if RUN_CPU:

    class BaseTest(NamedTuple):
        name: str
        device: str = "cpu"
        tests: TorchTestCase = test_torchinductor.CpuTests()
        condition: bool = True
        slow: bool = False
        func_inputs: list = None

    for item in [
        BaseTest("test_as_strided"),  # buffer reuse
        BaseTest("test_bitwise"),  # int32
        BaseTest("test_bmm1"),
        BaseTest("test_bmm2"),
        BaseTest("test_cat"),  # alias
        BaseTest(
            "test_conv2d_binary_inplace_fusion_failed",
            "cpu",
            test_mkldnn_pattern_matcher.TestPaternMatcher(),
            condition=torch.backends.mkldnn.is_available(),
            func_inputs=[
                ["op_convolution_pointwise_binary.call"],
                ["op_convolution_pointwise_binary_.call"],
            ],
        ),
        BaseTest(
            "test_conv2d_binary_inplace_fusion_pass",
            "cpu",
            test_mkldnn_pattern_matcher.TestPaternMatcher(),
            condition=torch.backends.mkldnn.is_available(),
            func_inputs=[
                ["op_convolution_pointwise_binary_.call"],
                ["op_convolution_pointwise_binary.call"],
            ],
        ),
        BaseTest(
            "test_conv2d_unary",
            "cpu",
            test_mkldnn_pattern_matcher.TestPaternMatcher(),
            condition=torch.backends.mkldnn.is_available(),
            slow=True,
        ),
        BaseTest("test_conv_transpose2d_packed", "cpu", test_cpu_repro.CPUReproTests()),
        BaseTest("test_dtype_sympy_expr"),
        BaseTest("test_embedding_bag"),  # test default FallbackKernel
        BaseTest("test_index_put_deterministic_fallback"),
        BaseTest("test_int_div", "", test_cpu_repro.CPUReproTests()),
        BaseTest("test_linear1"),
        BaseTest("test_linear2"),
        BaseTest(
            "test_linear_binary",
            "",
            test_mkldnn_pattern_matcher.TestPaternMatcher(),
            torch.backends.mkldnn.is_available()
            and torch.ops.mkldnn._is_mkldnn_bf16_supported(),
        ),
        BaseTest("test_linear_packed", "", test_cpu_repro.CPUReproTests()),
        BaseTest("test_mm_views"),
        BaseTest("test_profiler_mark_wrapper_call"),
        BaseTest("test_reduction1"),  # Reduction
        BaseTest("test_relu"),  # multiple inputs
        BaseTest("test_repeat_interleave", "", test_cpu_repro.CPUReproTests()),
        BaseTest("test_scalar_input"),
        BaseTest("test_silu"),  # single input, single output
        BaseTest("test_sort"),
        BaseTest("test_sum_dtype"),  # float64
        BaseTest("test_sum_int"),  # bool, int64, int8, uint8
        BaseTest("test_tensor2"),  # constant input
        BaseTest("test_transpose"),  # multiple outputs, buffer clear
        BaseTest("test_view_as_complex"),
    ]:
        make_test_case(
            item.name,
            item.device,
            item.tests,
            item.condition,
            item.slow,
            item.func_inputs,
        )

    test_torchinductor.copy_tests(CppWrapperTemplate, TestCppWrapper, "cpp_wrapper")

    DynamicShapesCppWrapperTemplate = (
        test_torchinductor_dynamic_shapes.make_dynamic_cls(CppWrapperTemplate)
    )

    test_torchinductor.copy_tests(
        DynamicShapesCppWrapperTemplate,
        DynamicShapesCppWrapperCpuTests,
        "cpp_wrapper",
        test_failures_cpp_wrapper,
        xfail_prop="_expected_failure_dynamic_wrapper",
    )

if RUN_CUDA:

    class BaseTest(NamedTuple):
        name: str
        device: str = "cuda"
        tests: TorchTestCase = test_torchinductor.CudaTests()

    # Maintain two separate test lists for cuda and cpp for now
    for item in [
        BaseTest("test_as_strided"),  # buffer reuse
        BaseTest("test_batch_norm_2d_2"),
        BaseTest("test_bitwise"),  # int32
        BaseTest("test_bmm1"),
        BaseTest("test_bmm2"),
        BaseTest("test_cat"),  # alias
        BaseTest("test_convolution1"),
        BaseTest("test_conv_backward"),
        BaseTest("test_embedding_bag"),  # test default FallbackKernel
        BaseTest("test_index_put_deterministic_fallback"),
        BaseTest("test_index_tensor"),
        BaseTest("test_linear1"),
        BaseTest("test_linear2"),
        BaseTest("test_mm_views"),
        BaseTest("test_multi_device"),
        BaseTest("test_profiler_mark_wrapper_call"),
        BaseTest("test_reduction1"),  # Reduction
        BaseTest("test_relu"),  # multiple inputs
        BaseTest("test_scalar_input"),
        BaseTest("test_scaled_dot_product_efficient_attention"),
        BaseTest("test_sort"),
        BaseTest("test_silu"),  # single input, single output
        BaseTest("test_sum_dtype"),  # float64
        BaseTest("test_sum_int"),  # bool, int64, int8, uint8
        BaseTest("test_transpose"),  # multiple outputs, buffer clear
        BaseTest(
            "test_foreach_cpp_wrapper",
            device=None,
            tests=test_foreach.ForeachTests(),
        ),  # test foreach
        BaseTest(
            "test_cat_slice_cat",
            device=None,
            tests=test_pattern_matcher.TestPaternMatcher(),
        ),
        BaseTest(
            "test_addmm",
            device=None,
            tests=test_select_algorithm.TestSelectAlgorithm(),
        ),
        BaseTest(
            "test_linear_relu",
            device=None,
            tests=test_select_algorithm.TestSelectAlgorithm(),
        ),
        BaseTest(
            "test_convolution1",
            device=None,
            tests=test_select_algorithm.TestSelectAlgorithm(),
        ),
        BaseTest("test_fft_real_input"),
        BaseTest("test_fft_real_input_real_output"),
    ]:
        make_test_case(item.name, item.device, item.tests)

    test_torchinductor.copy_tests(CudaWrapperTemplate, TestCudaWrapper, "cuda_wrapper")

    DynamicShapesCudaWrapperTemplate = (
        test_torchinductor_dynamic_shapes.make_dynamic_cls(CudaWrapperTemplate)
    )

    test_torchinductor.copy_tests(
        DynamicShapesCudaWrapperTemplate,
        DynamicShapesCudaWrapperCudaTests,
        "cuda_wrapper",
        test_failures_cuda_wrapper,
        xfail_prop="_expected_failure_dynamic_wrapper",
    )

if __name__ == "__main__":
    from torch._dynamo.test_case import run_tests

    if RUN_CPU or RUN_CUDA:
        run_tests(needs="filelock")<|MERGE_RESOLUTION|>--- conflicted
+++ resolved
@@ -78,20 +78,6 @@
     ),
     "test_conv2d_binary_inplace_fusion_pass_cpu_dynamic_shapes": test_torchinductor.TestFailure(
         ("cpp_wrapper",), is_skip=True
-    ),
-}
-
-# see https://github.com/pytorch/pytorch/issues/103194
-test_failures_cuda_wrapper = {
-<<<<<<< HEAD
-    "test_batch_norm_2d_2_cuda_dynamic_shapes": test_torchinductor.TestFailure(
-=======
-    "test_fft_real_input_cuda_dynamic_shapes": test_torchinductor.TestFailure(
-        ("cuda_wrapper",)
-    ),
-    "test_fft_real_input_real_output_cuda_dynamic_shapes": test_torchinductor.TestFailure(
->>>>>>> d5738f23
-        ("cuda_wrapper",)
     ),
 }
 
@@ -297,8 +283,6 @@
         DynamicShapesCudaWrapperTemplate,
         DynamicShapesCudaWrapperCudaTests,
         "cuda_wrapper",
-        test_failures_cuda_wrapper,
-        xfail_prop="_expected_failure_dynamic_wrapper",
     )
 
 if __name__ == "__main__":

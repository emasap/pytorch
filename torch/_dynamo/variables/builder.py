import collections
import dataclasses
import enum
import functools
import inspect
import math
import numbers
import operator
import re
import types
from abc import ABCMeta
from typing import Any, Optional, Union

import numpy as np
from functorch.experimental.ops import PyOperator

import torch
from torch.fx.immutable_collections import immutable_list

from .. import config, mutation_guard, replay_record, skipfiles
from ..allowed_functions import is_allowed, is_builtin_callable, is_numpy
from ..exc import unimplemented
from ..guards import GuardBuilder, GuardSource
from ..side_effects import SideEffects
from ..source import (
    AttrSource,
    ConstantSource,
    GetItemSource,
    GlobalSource,
    GlobalWeakRefSource,
    is_constant_source,
    LocalSource,
    RandomValueSource,
    Source,
    TupleIteratorGetItemSource,
)
from ..utils import (
    clone_input,
    get_fake_value,
    getfile,
    global_key_name,
    is_namedtuple,
    is_numpy_int_type,
    is_typing,
    istensor,
    istype,
    odict_values,
    preserve_rng_state,
    tuple_iterator,
    tuple_iterator_getitem,
    tuple_iterator_len,
    wrap_to_fake_tensor_and_record,
)

from .base import MutableLocal, typestr
from .builtin import BuiltinVariable
from .constant import ConstantVariable, EnumVariable
from .dicts import (
    ConstDictVariable,
    DataClassVariable,
    DefaultDictVariable,
    HFPretrainedConfigVariable,
)
from .functions import UserFunctionVariable
from .lists import (
    ListIteratorVariable,
    ListVariable,
    NamedTupleVariable,
    RangeVariable,
    SizeVariable,
    SliceVariable,
    TupleVariable,
)
from .misc import (
    AutogradFunctionVariable,
    GetAttrVariable,
    InspectSignatureVariable,
    LambdaVariable,
    NumpyVariable,
    PythonModuleVariable,
    SkipFilesVariable,
    TypingVariable,
)
from .nn_module import UnspecializedNNModuleVariable
from .tensor import (
    DynamicShapeVariable,
    FakeItemVariable,
    TensorVariable,
    TensorWithTFOverrideVariable,
    UnspecializedNumpyVariable,
    UnspecializedPythonVariable,
)
from .torch import (
    tensor_dunder_fns,
    torch_special_class_types,
    TorchPyOperator,
    TorchVariable,
)
from .user_defined import UserDefinedClassVariable, UserDefinedObjectVariable


class _missing:
    pass


@dataclasses.dataclass
class GraphArg:
    source: Source
    example: Any
    is_unspecialized: bool
    fake_tensor: Optional[torch._subclasses.fake_tensor.FakeTensor]

    def __post_init__(self):
        if isinstance(self.example, torch.Tensor):
            assert isinstance(
                self.fake_tensor, torch._subclasses.fake_tensor.FakeTensor
            )
        if isinstance(self.example, torch._subclasses.fake_tensor.FakeTensor):
            raise AssertionError("Fake Tensor observed in TorchDynamo Fx graph inputs")

    def load(self, tx):
        return self.source.reconstruct(tx)

    def get_examples(self):
        return [self.example]

    def get_fake_examples(self):
        if self.fake_tensor is not None:
            assert isinstance(
                self.fake_tensor, torch._subclasses.fake_tensor.FakeTensor
            )
            return [self.fake_tensor]

    def __len__(self):
        return 1

    def erase(self):
        self.example = None


class VariableBuilder:
    """Wrap a python value in a VariableTracker() instance"""

    def __init__(
        self,
        tx,
        source: Source,
    ):
        super(VariableBuilder, self).__init__()
        self.tx = tx
        self.source = source
        self.name = source.name()

    def __call__(self, value):
        if value in self.tx.output.side_effects:
            # TODO(jansel): add guard for alias relationship
            return self.tx.output.side_effects[value]
        return self._wrap(value).clone(**self.options())

    @staticmethod
    @functools.lru_cache(None)
    def _common_constants():
        return set(range(17)).union(
            {
                20,
                30,
                40,
                32,
                64,
                96,
                128,
                144,
                240,
                256,
                672,
                1024,
                2048,
                4096,
                0.1,
                0.01,
                0.001,
                0.5,
                0.05,
                800,
                1.873536229133606,
                4.135166556742356,  # Work around for vision_maskrcnn where torch.clamp can't be on different devices
            }
        )

    @staticmethod
    def list_type(value):
        if is_namedtuple(value):
            return functools.partial(NamedTupleVariable, tuple_cls=type(value))
        return {
            tuple: TupleVariable,
            list: ListVariable,
            odict_values: ListVariable,
            torch.nn.ParameterList: ListVariable,
            torch.nn.ModuleList: ListVariable,
        }[type(value)]

    def get_source(self):
        return self.source

    def options(self):
        return {"source": self.get_source()}

    def make_guards(self, *guards):
        source = self.get_source()
        if (
            isinstance(source, ConstantSource)
            or source.guard_source() == GuardSource.CONSTANT
        ):
            return None
        return {source.make_guard(guard) for guard in guards}

    def _wrap(self, value):
        make_guards = self.make_guards
        if istype(value, (torch.SymInt, torch.SymFloat)):
            return self.wrap_sym(value)
        if istensor(value):
            return self.wrap_tensor(value)
        elif istype(value, (tuple, list, odict_values)) or is_namedtuple(value):
            # One can index a tensor with a list/tuple. Therefore, we need to
            # have a stricter match.
            if istype(value, (tuple, list)) and all(
                [isinstance(x, int) or is_numpy_int_type(x) or x is None for x in value]
            ):
                guards = self.make_guards(GuardBuilder.EQUALS_MATCH)
            else:
                guards = self.make_guards(GuardBuilder.LIST_LENGTH)
            output = [
                VariableBuilder(self.tx, GetItemSource(self.get_source(), i))(
                    item
                ).add_guards(guards)
                for i, item in enumerate(value)
            ]
            result = self.list_type(value)(output, guards=guards)
            if istype(value, list):
                return self.tx.output.side_effects.track_list(
                    self.source, value, result
                )
            return result
        elif istype(value, tuple_iterator):
            guards = self.make_guards(GuardBuilder.TUPLE_ITERATOR_LEN)
            output = [
                VariableBuilder(
                    self.tx, TupleIteratorGetItemSource(self.get_source(), i)
                )(tuple_iterator_getitem(value, i)).add_guards(guards)
                for i in range(tuple_iterator_len(value))
            ]
            return ListIteratorVariable(
                output, mutable_local=MutableLocal(), guards=guards
            )
        elif istype(value, (slice, range)):
            items = [
                VariableBuilder(self.tx, AttrSource(self.get_source(), k))(
                    getattr(value, k)
                )
                for k in ("start", "stop", "step")
            ]
            if isinstance(value, slice):
                return SliceVariable(items, guards=make_guards(GuardBuilder.TYPE_MATCH))
            else:
                return RangeVariable(
                    items, guards=make_guards(GuardBuilder.EQUALS_MATCH)
                )
        elif istype(
            value, (dict, collections.defaultdict, collections.OrderedDict)
        ) and all(
            map(
                lambda k: ConstantVariable.is_literal(k)
                or self.tensor_can_be_dict_key(k),
                value.keys(),
            )
        ):
            guards = self.make_guards(GuardBuilder.DICT_KEYS)

            # store key variables in global location for reconstruction
            for key in value.keys():
                if self.tensor_can_be_dict_key(key):
                    self.tx.store_dict_key(global_key_name(key), key)

            def index_source(key):
                if self.tensor_can_be_dict_key(key):
                    return GlobalWeakRefSource(global_key_name(key))
                else:
                    return key

            result = dict(
                [
                    (
                        k,
                        VariableBuilder(
                            self.tx, GetItemSource(self.get_source(), index_source(k))
                        )(value[k]).add_guards(guards),
                    )
                    for k in value.keys()
                ]
            )

            if istype(value, collections.defaultdict):
                result = DefaultDictVariable(
                    result, type(value), value.default_factory, guards=guards
                )
            else:
                result = ConstDictVariable(result, type(value), guards=guards)

            return self.tx.output.side_effects.track_dict(self.source, value, result)
        elif isinstance(value, torch.nn.Module):
            if mutation_guard.is_dynamic_nn_module(value):
                # created dynamically, don't specialize on it
                result = UnspecializedNNModuleVariable(
                    value, guards=make_guards(GuardBuilder.TYPE_MATCH)
                )
                if not SideEffects.cls_supports_mutation_side_effects(type(value)):
                    # don't allow STORE_ATTR mutation with custom __setattr__
                    return result
                return self.tx.output.side_effects.track_object_existing(
                    self.source, value, result
                )
            elif getattr(value, "_is_fsdp_managed_module", False) or issubclass(
                value.__class__, torch.nn.parallel.distributed.DistributedDataParallel
            ):
                if getattr(value, "_is_fsdp_managed_module", False):
                    # Note: we can't do this assert inside FSDP constructor,
                    # since we don't know yet whether dynamo will be used
                    assert getattr(
                        value, "_fsdp_use_orig_params", False
                    ), "Dynamo only supports FSDP with use_orig_params=True"

                # See note [Dynamo treats FSDP wrapped modules as UnspecializedNNModule]
                # in fully_sharded_data_parallel.py for more information
                return UnspecializedNNModuleVariable(
                    value, guards=make_guards(GuardBuilder.TYPE_MATCH)
                )
            else:
                return self.tx.output.register_attr_or_module(
                    value,
                    self.name,
                    source=self.get_source(),
                    # Guards are added inside register_attr_or_module
                )
        elif ConstantVariable.is_literal(value) or istype(
            value, (torch.Size, torch.device, torch.dtype)
        ):
            if type(value) in (int, float) and not config.specialize_int_float:
                # unspecializing int/float by default, but still
                # specialize for the following conditions
                if (
                    value in self._common_constants()
                    or isinstance(self.source, GlobalSource)
                    or isinstance(self.source, GetItemSource)
                    or (
                        isinstance(self.source, AttrSource)
                        and isinstance(self.source.base, GlobalSource)
                    )
                ):
                    return ConstantVariable(
                        value=value,
                        guards=make_guards(GuardBuilder.CONSTANT_MATCH),
                    )
                else:
                    return self.wrap_unspecialized_primitive(value)
            else:
                return ConstantVariable(
                    value=value,
                    guards=make_guards(GuardBuilder.CONSTANT_MATCH),
                )
        elif isinstance(value, frozenset) and (
            all(is_allowed(x) or ConstantVariable.is_literal(x) for x in value)
        ):
            # For frozenset, we can guard by object ID instead of value
            # equality, this allows us to handle non-literal values
            return ConstantVariable(
                value=value,
                guards=make_guards(GuardBuilder.ID_MATCH),
            )
        elif isinstance(value, enum.Enum):
            return EnumVariable(
                value=value,
                guards=make_guards(GuardBuilder.ID_MATCH),
            )
        elif is_builtin_callable(value):
            return BuiltinVariable(
                value,
                guards=make_guards(GuardBuilder.BUILTIN_MATCH),
            )
        elif is_allowed(value):
            return TorchVariable(
                value,
                guards=make_guards(GuardBuilder.FUNCTION_MATCH),
            )
        elif is_typing(value):
            # typing.List, typing.Mapping, etc.
            return TypingVariable(
                value,
                guards=make_guards(GuardBuilder.ID_MATCH),
            )
        elif value is inspect.signature:
            return LambdaVariable(
                InspectSignatureVariable.create,
                guards=make_guards(GuardBuilder.FUNCTION_MATCH),
            )
        elif value is dataclasses.fields:
            return LambdaVariable(
                _dataclasses_fields_lambda,
                guards=make_guards(GuardBuilder.FUNCTION_MATCH),
            )
        elif is_numpy(value):
            return NumpyVariable(
                value,
                guards=make_guards(
                    GuardBuilder.FUNCTION_MATCH
                    if callable(value)
                    else GuardBuilder.TYPE_MATCH
                ),
            )
        elif value in tensor_dunder_fns:
            return TorchVariable(
                value,
                guards=make_guards(GuardBuilder.FUNCTION_MATCH),
            )
        elif (
            istype(value, (type, types.FunctionType))
            and skipfiles.check(getfile(value), allow_torch=True)
            and not inspect.getattr_static(value, "_torchdynamo_inline", False)
        ):
            return SkipFilesVariable(
                value, guards=make_guards(GuardBuilder.FUNCTION_MATCH)
            )
        elif istype(value, (type, ABCMeta)):
            # TODO(whc) the following seems preferable but breaks some tests, debug
            # elif inspect.isclass(value):
            return UserDefinedClassVariable(
                value, guards=make_guards(GuardBuilder.FUNCTION_MATCH)
            )
        elif value in tensor_dunder_fns:
            return TorchVariable(
                value,
                guards=make_guards(GuardBuilder.FUNCTION_MATCH),
            )
        elif istype(value, types.FunctionType):
            return UserFunctionVariable(
                value,
                guards=make_guards(GuardBuilder.FUNCTION_MATCH),
            )
        elif istype(value, (types.ModuleType, replay_record.DummyModule)):
            return PythonModuleVariable(
                value,
                guards=make_guards(GuardBuilder.PYMODULE_MATCH),
            )
        elif type(value) is torch.autograd.function.FunctionMeta:
            return AutogradFunctionVariable(
                value, guards=make_guards(GuardBuilder.FUNCTION_MATCH)
            )
        elif (
            isinstance(value, types.BuiltinFunctionType)
            and type(getattr(value, "__self__", None))
            is torch.autograd.function.FunctionMeta
            and getattr(value, "__name__", "") == "apply"
            and value == getattr(value.__self__, "apply", None)
        ):
            # handle aliased autograd function `apply` calls
            return GetAttrVariable(
                AutogradFunctionVariable(
                    value.__self__, guards=make_guards(GuardBuilder.FUNCTION_MATCH)
                ),
                "apply",
            )
        elif isinstance(value, (int, float, np.number)):
            return self.wrap_unspecialized_primitive(value)
        elif DataClassVariable.is_matching_object(value):
            return DataClassVariable.wrap(self, value).add_guards(
                make_guards(GuardBuilder.TYPE_MATCH)
            )
        elif HFPretrainedConfigVariable.is_matching_object(value):
            return HFPretrainedConfigVariable(
                value, guards=make_guards(GuardBuilder.TYPE_MATCH)
            )
        elif isinstance(value, PyOperator):
            return TorchPyOperator(
                value,
                guards=self.make_guards(
                    GuardBuilder.TYPE_MATCH, GuardBuilder.NAME_MATCH
                ),
            )
        elif type(value).__name__ == "builtin_function_or_method" and isinstance(
            value.__self__, torch_special_class_types
        ):
            return TorchVariable(
                value,
                guards=make_guards(GuardBuilder.FUNCTION_MATCH),
            )
        else:
            result = UserDefinedObjectVariable(
                value,
                guards=self.make_guards(GuardBuilder.TYPE_MATCH),
            )
            if not SideEffects.cls_supports_mutation_side_effects(type(value)):
                # don't allow STORE_ATTR mutation with custom __setattr__
                return result
            return self.tx.output.side_effects.track_object_existing(
                self.source, value, result
            )

    def tensor_can_be_dict_key(self, value):
        # only allow Parameter and another specific Tensor can be used as dict key
        return (
            isinstance(value, torch.nn.Parameter)
            or isinstance(self.source, AttrSource)
            and self.source.member == "state"
            and isinstance(self.source.base, LocalSource)
        )

    def tensor_should_specialize(self):
        return (
            self.source
            and isinstance(self.source, GetItemSource)
            and isinstance(self.source.base, GetItemSource)
            and self.source.base.index == "params"
            and isinstance(self.source.base.base, GetItemSource)
            and isinstance(self.source.base.base.base, AttrSource)
            and self.source.base.base.base.member == "param_groups"
            and isinstance(self.source.base.base.base.base, LocalSource)
            and (
                isinstance(
                    self.tx.f_locals[self.source.base.base.base.base.local_name],
                    torch.optim.Optimizer,
                )
                if self.source.base.base.base.base.local_name in self.tx.f_locals.keys()
                else True
            )
        )

    def wrap_sym(self, value: Union[torch.SymInt, torch.SymFloat]):
        if not is_constant_source(self.get_source()):
            self.tx.output.graphargs.append(
                GraphArg(self.get_source(), value, False, None)
            )
        elif is_constant_source(self.get_source()):
            return self.tx.output.register_attr_or_module(
                value,
                re.sub(r"[^a-zA-Z0-9]+", "_", self.name),
                source=None,
                dyn_shape=value
                # shape Guards live their own rich life via shape_env
            )
        return DynamicShapeVariable.create(
            tx=self.tx,
            proxy=self.tx.output.create_graph_input(
                re.sub(r"[^a-zA-Z0-9]+", "_", self.name), type(value)
            ),
            dyn_shape=value
            # shape Guards live their own rich life via shape_env
        )

    def wrap_tensor(self, value: torch.Tensor):
        if self.get_source().guard_source().is_nn_module():
            return self.tx.output.register_attr_or_module(
                value,
                self.name,
                source=self.get_source(),
                # Guards are done inside register_attr_or_module
                # guards=self.make_guards(GuardBuilder.TENSOR_MATCH),
            )

        if is_constant_source(self.get_source()):
            return self.tx.output.register_attr_or_module(
                value,
                re.sub(r"[^a-zA-Z0-9]+", "_", self.name),
                source=None,
                # Guards are added inside register_attr_or_module
            )

        if type(value) in config.traceable_tensor_subclasses:
            # Ordinarily, we would fakeify a tensor so that it can get dynamic
            # shapes and be computed on without triggering actual operations.
            # However, how can we fakeify a tensor subclass?  Ordinary
            # inheritance (nor multiple inheritance) won't work work.
            #
            # Instead, our plan is to *manually simulate* the tensor subclass
            # inheriting from a fake tensor with dynamo.  This means our
            # data representation for a tensor subclass will be a fake tensor
            # + tensor subclass type + any extra data the subclass may have
            # been storing on the tensor.  Because all Python accesses are
            # mediated through TensorWithTFOverrideVariable, we can ensure
            # that we dispatch differently, e.g., according to
            # __torch_function__
            #
            # To simplify things for now, the __dict__ tracking bits haven't
            # been implemented yet, but they can be added into this design at
            # a later point in time.
            ignore_subclass = True
        else:
<<<<<<< HEAD
            # Disable __torch_function__ to prevent cloning of `value` to hit
            # us
            with torch._C.DisableTorchFunction():
                if is_constant_source(self.get_source()):
                    return self.tx.output.register_attr_or_module(
                        value,
                        re.sub(r"[^a-zA-Z0-9]+", "_", self.name),
                        source=None,
                        # Guards are added inside register_attr_or_module
                    )
                tensor_variable = wrap_fx_proxy(
                    tx=self.tx,
                    proxy=self.tx.output.create_graph_input(
                        re.sub(r"[^a-zA-Z0-9]+", "_", self.name), type(value)
                    ),
                    example_value=value,
                    guards=self.make_guards(GuardBuilder.TENSOR_MATCH),
                    should_specialize=self.tensor_should_specialize(),
                    name=self.name,
                )
=======
            assert type(value) in (torch.Tensor, torch.nn.Parameter)
            ignore_subclass = False
>>>>>>> 34c8bd7b

        tensor_variable = wrap_fx_proxy(
            tx=self.tx,
            proxy=self.tx.output.create_graph_input(
                re.sub(r"[^a-zA-Z0-9]+", "_", self.name), type(value)
            ),
            example_value=value,
            guards=self.make_guards(GuardBuilder.TENSOR_MATCH),
            should_specialize=self.tensor_should_specialize(),
            ignore_subclass=ignore_subclass,
        )

        # TODO: I think the result is guaranteed to be fake with
        # ignore_subclass changes
        fake_tensor_value = None
        example_value = tensor_variable.proxy.node.meta["example_value"]
        if isinstance(example_value, torch._subclasses.fake_tensor.FakeTensor):
            fake_tensor_value = example_value

        self.tx.output.graphargs.append(
            GraphArg(self.get_source(), value, False, fake_tensor_value)
        )

        if type(value) in config.traceable_tensor_subclasses:
            subclass_torch_function__func = value.__torch_function__.__func__
            subclass_type = type(value)
            # NB: This is slightly misnamed, a tensor subclass might not have
            # any explicit __torch_function__ implementation and is relying
            # on the default inherited from torch.Tensor
            return TensorWithTFOverrideVariable(
                tensor_variable,
                self.get_source(),
                subclass_torch_function__func,
                subclass_type,
            )

        return tensor_variable

    def wrap_unspecialized_primitive(self, value):
        if self.name in self.tx.output.unspec_variable_map:
            return self.tx.output.unspec_variable_map[self.name]
        else:
            if config.dynamic_shapes and isinstance(value, int):
                shape_env = self.tx.output.shape_env
                wrapped_value = shape_env.create_symintnode(
                    shape_env.create_symbol(value)
                )
                # TODO: Do float
            else:
                # TODO: Eliminate this case entirely
                wrapped_value = torch.tensor(value)
            if not isinstance(self.get_source(), RandomValueSource):
                guards = {self.get_source().make_guard(GuardBuilder.TYPE_MATCH, True)}
                options = {"guards": guards}
            else:
                options = {}
            options.update({"source": self.get_source()})
            if isinstance(wrapped_value, torch.Tensor):
                options.update({"raw_value": value})

            proxy = self.tx.output.create_graph_input(
                re.sub(r"[^a-zA-Z0-9]+", "_", self.name), type(wrapped_value)
            )

            if isinstance(value, np.number):
                unspec_var = wrap_fx_proxy_cls(
                    UnspecializedNumpyVariable,
                    tx=self.tx,
                    proxy=proxy,
                    example_value=wrapped_value,
                    **options,
                )
            else:
                unspec_var = wrap_fx_proxy_cls(
                    UnspecializedPythonVariable,
                    tx=self.tx,
                    proxy=proxy,
                    example_value=wrapped_value,
                    **options,
                )
            self.tx.output.unspec_variable_map[self.name] = unspec_var
            if not is_constant_source(self.get_source()):
                fake_tensor_value = None
                example_value = unspec_var.proxy.node.meta["example_value"]
                if isinstance(example_value, torch._subclasses.fake_tensor.FakeTensor):
                    fake_tensor_value = example_value
                self.tx.output.graphargs.append(
                    GraphArg(self.get_source(), wrapped_value, True, fake_tensor_value)
                )
            return unspec_var


def _dataclasses_fields_lambda(obj):
    if isinstance(obj, UserDefinedObjectVariable):
        value = obj.value
    elif isinstance(obj, DataClassVariable):
        value = obj.user_cls
    else:
        unimplemented(f"Dataclass fields handling fails for type {obj}")
    items = []
    for field in dataclasses.fields(value):
        source = None
        if obj.source:
            source = GetItemSource(
                AttrSource(obj.source, "__dataclass_fields__"), field.name
            )
        items.append(UserDefinedObjectVariable(field, source=source).add_options(obj))
    return TupleVariable(items).add_options(obj)


def wrap_fx_proxy(tx, proxy, example_value=None, name=None, **options):
    return wrap_fx_proxy_cls(
        target_cls=TensorVariable,
        tx=tx,
        proxy=proxy,
        example_value=example_value,
        name=name,
        **options,
    )


# Note: Unfortunate split due to some gross classes existing that subclass TensorVariable
# Should be compositional instead
<<<<<<< HEAD
def wrap_fx_proxy_cls(target_cls, tx, proxy, example_value=None, name=None, **options):
=======
def wrap_fx_proxy_cls(
    target_cls, tx, proxy, example_value=None, ignore_subclass=False, **options
):
>>>>>>> 34c8bd7b
    if "guards" in options and options["guards"] is not None:
        tx.output.guards.update(options["guards"])

    assert "example_value" not in proxy.node.meta
    if not config.dynamic_propagation:
        # TODO: This probably doesn't handle subclass correctly
        if isinstance(example_value, torch.Tensor):
            options.update(target_cls.specialize(example_value))
        return target_cls(proxy, **options)

    initial_example_value = example_value

    def _clone_input(value):
        if isinstance(value, torch.Tensor):
            # tensor subclasses will not be converted to FakeTensors and need to be cloned
            if not isinstance(value, torch._subclasses.fake_tensor.FakeTensor):
                # NB: ensure strides are preserved
                value = clone_input(value)

        return value

    with preserve_rng_state():
        if example_value is None:
            example_value = get_fake_value(proxy.node, tx)
        else:
            # Note: Unfortunately, this can happen during tracing, and is valid enough for now to allow.
            # TODO(voz): Find all the callsites and burn this down.
            # Flipping it to an assert fails dozens of tests.
            # TODO(ezyang): should attempt this burndown again
            if not isinstance(example_value, torch._subclasses.FakeTensor):
<<<<<<< HEAD
                proxy.tracer.real_value_cache[proxy.node] = _clone_input(example_value)
                fake_wrapper = functools.partial(wrap_to_fake_tensor_and_record, tx=tx)
                example_value = fake_wrapper(example_value, name=name)
=======
                # We shouldn't be doing this at all, see
                # https://github.com/pytorch/torchdynamo/issues/1950
                # But assuming we're doing it, the legacy behavior for
                # subclasses was to perform a clone WITHOUT preserving
                # the subclass.  It's not clear to me that's what you actually
                # want, but whatever, I wouldn't have this cache at all.
                with torch._C.DisableTorchFunction():
                    proxy.tracer.real_value_cache[proxy.node] = _clone_input(
                        example_value
                    )
                # NB: If we're ignoring subclass, then the expectation is you will
                # take the returned TensorVariable and wrap it into a more
                # accurate TensorVariable that is able to track subclass-ness;
                # otherwise this is wrong!
                example_value = wrap_to_fake_tensor_and_record(
                    example_value, tx=tx, ignore_subclass=ignore_subclass
                )
>>>>>>> 34c8bd7b

    if isinstance(example_value, torch.Tensor):
        is_parameter = isinstance(example_value, torch.nn.Parameter)
        should_specialize = options.pop("should_specialize", False)
        if is_parameter or should_specialize:
            specialized_value = initial_example_value
        else:
            specialized_value = None

        # NB: In most (all?) cases, this does not actually do a clone.
        # (WARNING: this means that if we mutate metadata on the fake
        # tensor, the stored example value will update too!)
        example_value = _clone_input(example_value)
        proxy.node.meta["example_value"] = example_value
        specialized_props = target_cls.specialize(example_value)
        if isinstance(example_value, torch._subclasses.fake_tensor.FakeTensor):
            # NB: This will be wrong for ignore_subclass; fix it up later!
            specialized_props["class_type"] = (
                torch.nn.Parameter if is_parameter else torch.Tensor
            )

        specialized_props["specialized_value"] = specialized_value

        options.update(specialized_props)
        return target_cls(proxy, **options)
    elif (
        hasattr(proxy.node.target, "__name__")
        and proxy.node.target.__name__ == "set_state"
        and isinstance(proxy.node.target.__self__, torch._C.Generator)
        or proxy.node.target == torch.random.set_rng_state
    ):
        from . import TorchVariable

        return TorchVariable(proxy.node.target)
    elif (
        proxy.node.target == torch._C._DisableFuncTorch
        or proxy.node.target == torch.cuda._is_in_bad_fork
    ):
        from . import UserDefinedObjectVariable

        return UserDefinedObjectVariable(example_value)
    elif istype(example_value, (int, bool, float)) and config.dynamic_shapes:
        proxy.node.meta["example_value"] = example_value
        return DynamicShapeVariable.create(tx, proxy, example_value, **options)
    elif istype(example_value, torch.Size) and config.dynamic_shapes:
        proxy.node.meta["example_value"] = example_value
        sizes = []
        for i, v in enumerate(example_value):
            proxy_i = proxy[i]
            sizes.append(DynamicShapeVariable.create(tx, proxy_i, v, **options))
        return SizeVariable(sizes, proxy, **options)
    elif istype(example_value, int) and proxy.node.target in (
        torch.seed,
        operator.mod,
        # some mac builds are missing torch.distributed.get_rank()
        getattr(torch.distributed, "get_rank", _missing),
        getattr(torch.distributed, "get_world_size", _missing),
    ):
        if config.dynamic_shapes:
            proxy.node.meta["example_value"] = example_value
            return DynamicShapeVariable.create(tx, proxy, example_value, **options)
        else:
            return ConstantVariable(example_value, **options)
    elif istype(example_value, torch.Size) and all(
        [isinstance(x, int) for x in example_value]
    ):
        sizes = [ConstantVariable(x) for x in example_value]
        return SizeVariable(sizes, **options)
    elif isinstance(example_value, (tuple, list)):
        unpacked = []
        for i, val in enumerate(example_value):
            if val is None:
                # nn.MultiheadAttention() can return None, see issue #175
                unpacked.append(
                    ConstantVariable(None, **options),
                )
            else:
                unpacked.append(
                    wrap_fx_proxy(
                        tx,
                        proxy.tracer.create_proxy(
                            "call_function", operator.getitem, (proxy, i), {}
                        ),
                        example_value=val,
                        **options,
                    )
                )
        if istype(example_value, tuple):
            return TupleVariable(unpacked, **options)
        elif istype(example_value, (list, immutable_list)):
            return ListVariable(unpacked, mutable_local=MutableLocal(), **options)
        else:
            assert (
                example_value.__class__.__module__ == "torch.return_types"
                or hasattr(example_value, "_fields")
            ), ("namedtuple?")
            return NamedTupleVariable(unpacked, example_value.__class__, **options)
    elif example_value is None or proxy.node.target is torch.manual_seed:
        return ConstantVariable(None, **options)
    elif (
        isinstance(example_value, int)
        and proxy.node.target is torch._utils._element_size
    ):
        proxy.node.meta["example_value"] = example_value
        return ConstantVariable(example_value, **options)
    elif (
        isinstance(example_value, numbers.Number)
        and (proxy.node.target == "item" or proxy.node.target in {math.sqrt, math.pow})
        and config.capture_scalar_outputs
    ):
        # item raw value should not be accessed
        return wrap_fx_proxy_cls(
            FakeItemVariable,
            tx=tx,
            proxy=proxy,
            example_value=torch.tensor(example_value),
            **options,
        )
    elif isinstance(example_value, (torch.SymInt, torch.SymFloat)):
        proxy.node.meta["example_value"] = example_value
        return DynamicShapeVariable(proxy, example_value, **options)
    else:
        raise AssertionError(
            "torch.* op returned non-Tensor "
            + f"{typestr(example_value)} {proxy.node.op} {proxy.node.target}"
        )<|MERGE_RESOLUTION|>--- conflicted
+++ resolved
@@ -593,31 +593,8 @@
             # a later point in time.
             ignore_subclass = True
         else:
-<<<<<<< HEAD
-            # Disable __torch_function__ to prevent cloning of `value` to hit
-            # us
-            with torch._C.DisableTorchFunction():
-                if is_constant_source(self.get_source()):
-                    return self.tx.output.register_attr_or_module(
-                        value,
-                        re.sub(r"[^a-zA-Z0-9]+", "_", self.name),
-                        source=None,
-                        # Guards are added inside register_attr_or_module
-                    )
-                tensor_variable = wrap_fx_proxy(
-                    tx=self.tx,
-                    proxy=self.tx.output.create_graph_input(
-                        re.sub(r"[^a-zA-Z0-9]+", "_", self.name), type(value)
-                    ),
-                    example_value=value,
-                    guards=self.make_guards(GuardBuilder.TENSOR_MATCH),
-                    should_specialize=self.tensor_should_specialize(),
-                    name=self.name,
-                )
-=======
             assert type(value) in (torch.Tensor, torch.nn.Parameter)
             ignore_subclass = False
->>>>>>> 34c8bd7b
 
         tensor_variable = wrap_fx_proxy(
             tx=self.tx,
@@ -628,6 +605,7 @@
             guards=self.make_guards(GuardBuilder.TENSOR_MATCH),
             should_specialize=self.tensor_should_specialize(),
             ignore_subclass=ignore_subclass,
+            name=self.name,
         )
 
         # TODO: I think the result is guaranteed to be fake with
@@ -741,13 +719,15 @@
 
 # Note: Unfortunate split due to some gross classes existing that subclass TensorVariable
 # Should be compositional instead
-<<<<<<< HEAD
-def wrap_fx_proxy_cls(target_cls, tx, proxy, example_value=None, name=None, **options):
-=======
 def wrap_fx_proxy_cls(
-    target_cls, tx, proxy, example_value=None, ignore_subclass=False, **options
+    target_cls,
+    tx,
+    proxy,
+    example_value=None,
+    ignore_subclass=False,
+    name=None,
+    **options,
 ):
->>>>>>> 34c8bd7b
     if "guards" in options and options["guards"] is not None:
         tx.output.guards.update(options["guards"])
 
@@ -778,11 +758,6 @@
             # Flipping it to an assert fails dozens of tests.
             # TODO(ezyang): should attempt this burndown again
             if not isinstance(example_value, torch._subclasses.FakeTensor):
-<<<<<<< HEAD
-                proxy.tracer.real_value_cache[proxy.node] = _clone_input(example_value)
-                fake_wrapper = functools.partial(wrap_to_fake_tensor_and_record, tx=tx)
-                example_value = fake_wrapper(example_value, name=name)
-=======
                 # We shouldn't be doing this at all, see
                 # https://github.com/pytorch/torchdynamo/issues/1950
                 # But assuming we're doing it, the legacy behavior for
@@ -798,9 +773,8 @@
                 # accurate TensorVariable that is able to track subclass-ness;
                 # otherwise this is wrong!
                 example_value = wrap_to_fake_tensor_and_record(
-                    example_value, tx=tx, ignore_subclass=ignore_subclass
-                )
->>>>>>> 34c8bd7b
+                    example_value, name=name, tx=tx, ignore_subclass=ignore_subclass
+                )
 
     if isinstance(example_value, torch.Tensor):
         is_parameter = isinstance(example_value, torch.nn.Parameter)

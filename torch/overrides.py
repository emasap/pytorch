--- conflicted
+++ resolved
@@ -1332,11 +1332,7 @@
         Tensor.slice_scatter: lambda self, src, dim=0, start=None, end=None, step=1: -1,
         Tensor.sparse_dim: lambda self: -1,
         Tensor.sparse_mask: lambda self, mask: -1,
-<<<<<<< HEAD
         Tensor._sparse_mask_projection: lambda self, mask, accumulate_matches=False: -1,
-=======
-        Tensor._sparse_mask_projection: lambda self, mask: -1,
->>>>>>> 9832cfbb
         Tensor.sparse_resize_: lambda self, size1, size2, dense_dim: -1,
         Tensor.sparse_resize_and_clear_: lambda self, size1, size2, dense_dim: -1,
         Tensor.sspaddmm: lambda self, mat1, mat2, beta=1, alpha=1, out=None: -1,

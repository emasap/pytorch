--- conflicted
+++ resolved
@@ -120,20 +120,12 @@
       const ExprHandle& e,
       const c10::optional<at::ScalarType> type);
   ExprHandle demoteOutput(const ExprHandle& e, const torch::jit::Value* v);
-<<<<<<< HEAD
-
-  ArgValue jitToArgValue(const torch::jit::Value* v) const;
-  ExprHandle tensorOrConstant(
-    const ArgValue& v,
-    const std::vector<ExprHandle>& axes);
-=======
   ArgValue jitToArgValue(const torch::jit::Value* v) const;
 
   ExprHandle tensorOrConstant(
       const ArgValue& v,
       const std::vector<ExprHandle>& axes);
 
->>>>>>> 5a5ed20a
   ExprHandle tensorOrConstant(
       const torch::jit::Value* v,
       const std::vector<ExprHandle>& axes);
@@ -154,15 +146,9 @@
 
   Tensor* computeTwoOperand(
       const std::string& name,
-<<<<<<< HEAD
-      const std::vector<ArgValue>& inputValues,
-      const c10::optional<at::ScalarType>& outputTensorType,
-      const std::vector<ExprHandle>& outputShape,
-=======
-      const std::vector<ArgValue> inputValues,
-      const c10::optional<at::ScalarType> outputTensorType,
-      const std::vector<ExprHandle> outputShape,
->>>>>>> 5a5ed20a
+      const std::vector<ArgValue>& inputValues,
+      const c10::optional<at::ScalarType>& outputTensorType,
+      const std::vector<ExprHandle>& outputShape,
       const std::function<ExprHandle(const ExprHandle&, const ExprHandle&)>&
           innerExpr);
 

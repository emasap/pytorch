--- conflicted
+++ resolved
@@ -4483,12 +4483,7 @@
     requires_grad: bool = False,
     pin_memory: bool = False,
 ) -> TensorLikeType:
-<<<<<<< HEAD
-
-    # check(pin_memory is None, lambda: "pin_memory parameter is not supported!")
-=======
-    utils.check_pin_memory(pin_memory)
->>>>>>> 23a3eb37
+    # utils.check_pin_memory(pin_memory)
 
     shape_ = utils.extract_shape_from_varargs(shape)
 

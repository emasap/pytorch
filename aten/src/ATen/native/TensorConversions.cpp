#include <ATen/ATen.h>
#include <ATen/NativeFunctions.h>
#include <c10/util/Optional.h>
#include <ATen/quantized/Quantizer.h>
#include <ATen/Parallel.h>

#include <c10/core/impl/DeviceGuardImplInterface.h>
#include <ATen/SparseTensorUtils.h>
<<<<<<< HEAD
#include <ATen/native/IndexingUtils.h>
=======
>>>>>>> 8d93f6b4

namespace at {
namespace native {

// Take a Device that may not have device_index set (i.e., having it as -1
// representing the current device) and return the corresponding Device
// according to the actual device at the time of this function call.  No-op
// if the device_index is set.
static inline Device ensure_has_index(Device device) {
  if (device.is_cpu() || device.has_index()) {
    return device;
  }
  const c10::impl::DeviceGuardImplInterface* impl = c10::impl::getDeviceGuardImpl(device.type());
  return impl->getDevice();
}

static inline optional<Device> ensure_has_index(optional<Device> device) {
  if (!device.has_value()) {
    return nullopt;
  }
  return ensure_has_index(device.value());
}

Tensor _to_copy(
    const Tensor& self,
    c10::optional<ScalarType> dtype,
    c10::optional<Layout> layout,
    c10::optional<Device> device,
    c10::optional<bool> pin_memory,
    bool non_blocking,
    c10::optional<c10::MemoryFormat> optional_memory_format) {
  TORCH_CHECK(!layout.has_value() || self.layout() == layout.value(),
           "to(options) doesn't support converting to a different layout, "
           "but got self.layout being ", self.layout(),
           " and options.layout set as ", layout.value());
  auto options = TensorOptions()
    .dtype(dtype)
    .layout(layout)
    .device(device)
    .pinned_memory(pin_memory);

  if (options.has_device()) {
    options = options.device(ensure_has_index(options.device()));
  }
  // memory_format is handled separately due to MemoryFormat::Preserve logic
  options = self.options().merge_in(options).memory_format(c10::nullopt);
  auto memory_format = optional_memory_format.value_or(MemoryFormat::Preserve);
  // TODO: Use the dispatcher for this.
  // Currently there are unenumerated extensibility issues preventing this.
  if (self.is_sparse_csr()) {
    TORCH_CHECK(
        memory_format == MemoryFormat::Preserve,
        "sparse_csr only supports memory format Preserve, but got ",
        memory_format,
        " instead.");

    auto new_values = at::native::to(
        self.values(),
        dtype,
        c10::kStrided, // values are strided
        device,
        pin_memory,
        non_blocking,
        true, // force copy since we're in _to_copy
        memory_format);

    auto new_crow_indices = at::native::to(
        self.crow_indices(),
        self.crow_indices().scalar_type(), // indices are integral
        c10::kStrided, // indices are strided
        device,
        pin_memory,
        non_blocking,
        true, // force copy since we're in _to_copy
        memory_format);

    auto new_col_indices = at::native::to(
        self.col_indices(),
        self.col_indices().scalar_type(), // indices are integral
        c10::kStrided, // indices are strided
        device,
        pin_memory,
        non_blocking,
        true, // force copy since we're in _to_copy
        memory_format);

    return at::native::_sparse_csr_tensor_unsafe(
        new_crow_indices,
        new_col_indices,
        new_values,
        self.sizes(),
        new_values.scalar_type(),
        self.layout(),
        new_values.device());
  }

  bool pin_out = (non_blocking && self.is_cuda() && options.device().is_cpu() &&
                  (options.layout() == c10::kStrided));

  if (memory_format == MemoryFormat::Preserve) {
    if (options.device().supports_as_strided()) {
      if (self.is_non_overlapping_and_dense()) {
        Tensor r;
        if (self.is_quantized()) {
          r = at::empty_quantized(self.sizes(), self, options);
          at::QuantizerPtr quantizer = r.quantizer();
          r.copy_(self, non_blocking);
          set_quantizer_(r, quantizer);
        } else {
          r = at::empty_strided(
              self.sizes(),
              self.strides(),
              options.pinned_memory(pin_out));
          r.copy_(self, non_blocking);
        }
        return r;
      } else if (!self.is_quantized() && self.layout() == kStrided) {
          Tensor r;
          auto strides = infer_dense_strides(self.sizes(), self.strides());
          r = at::empty_strided(
              self.sizes(),
              strides,
              options.pinned_memory(pin_out));
          r.copy_(self, non_blocking);
          return r;
      } else {
        memory_format = self.suggest_memory_format();
      }
    } else {
      memory_format = self.suggest_memory_format();
    }
  }
  // See Note [Explicit nullopt MemoryFormat argument]
  // TODO: empty_quantized does not work here. It raises an exception in CheckMemoryFormat.h prior to
  // empty_affine_quantizd/_empty_per_channel_affine_quantized calls
  // at::empty also does not work here because there is no proper at::empty support for quantized tensors
  // as it would return a quantized tensor with an UnknownQuantizer
  auto r = self.is_quantized() ? at::empty_like(self, memory_format)
                               : at::empty(self.sizes(),
                                 options.memory_format(memory_format).pinned_memory(pin_out), c10::nullopt);
  r.copy_(self, non_blocking);
  return r;
}

template <typename T>
static inline bool is_null_or_equal_to(const c10::optional<T>& test, const T& value) {
  if (!test.has_value()) {
    return true;
  }
  return test.value() == value;
}

// NOTE: static runtime's to_maybe_copy_out relies on details of this
// check; if you change how it works, please update static runtime as
// well.
bool to_will_alias(
    const Tensor& self,
    c10::optional<ScalarType> dtype,
    c10::optional<Layout> layout,
    c10::optional<Device> device,
    bool copy,
    c10::optional<c10::MemoryFormat> optional_memory_format) {
  auto memory_format = optional_memory_format.value_or(MemoryFormat::Preserve);

  return is_null_or_equal_to(dtype, self.dtype().toScalarType()) &&
    is_null_or_equal_to(layout, self.layout()) &&
    is_null_or_equal_to(device, self.device()) &&
    !copy &&
    (memory_format == MemoryFormat::Preserve ||
     self.suggest_memory_format() == memory_format);
}

static inline Tensor to_impl(
    const Tensor& self,
    c10::optional<ScalarType> dtype,
    c10::optional<Layout> layout,
    c10::optional<Device> device,
    c10::optional<bool> pin_memory,
    bool non_blocking,
    bool copy,
    c10::optional<c10::MemoryFormat> optional_memory_format) {

  // fast path
  if (to_will_alias(self, dtype, layout, device, copy, optional_memory_format)) {
    return self;
  }
  return at::_to_copy(
      self, dtype, layout, device, pin_memory, non_blocking, optional_memory_format);
}

// If input tensor is fp32, cast it to fp16, otherwise leave it alone.
// (this is intended to be used internally by the JIT autocast implementation)
Tensor _autocast_to_reduced_precision(const Tensor& self, bool cuda_enabled, bool cpu_enabled, ScalarType cuda_dtype, ScalarType cpu_dtype) {
  if (self.dtype() == at::ScalarType::Float &&
      ((self.device().is_cuda() && cuda_enabled) ||
      (self.device().is_cpu() && cpu_enabled))
      ) {
    at::ScalarType target = at::ScalarType::Undefined;
    if (self.device().is_cuda()) {
      target = cuda_dtype;
    } else if (self.device().is_cpu()) {
      target = cpu_dtype;
    }

    TORCH_INTERNAL_ASSERT(target != at::ScalarType::Undefined, "_autocast_to_reduced_precision requires legit ScalarType argument for given device");

    return to_impl(
        self, target, c10::nullopt, c10::nullopt, c10::nullopt, false, false, c10::nullopt);
  } else {
    return self;
  }
}

// If input tensor is fp16, cast it to fp32, otherwise leave it alone.
// (this is intended to be used internally by the JIT autocast implementation)
Tensor _autocast_to_full_precision(const Tensor& self, bool cuda_enabled, bool cpu_enabled) {
  if ((self.dtype() == at::ScalarType::Half || self.dtype() == at::ScalarType::BFloat16) &&
      ((self.device().is_cuda() && cuda_enabled) ||
      (self.device().is_cpu() && cpu_enabled))
      ) {
    return to_impl(
        self, at::ScalarType::Float, c10::nullopt, c10::nullopt, c10::nullopt, false, false, c10::nullopt);
  } else {
    return self;
  }
}

Tensor to(
  const Tensor& self,
    c10::optional<ScalarType> dtype,
    c10::optional<Layout> layout,
    c10::optional<Device> device,
    c10::optional<bool> pin_memory,
  bool non_blocking,
  bool copy,
  c10::optional<c10::MemoryFormat> optional_memory_format
) {
  return to_impl(
      self,
      dtype,
      layout,
      ensure_has_index(device),
      pin_memory,
      non_blocking,
      copy,
      optional_memory_format);
}

Tensor to(const Tensor& self, Device device, ScalarType dtype, bool non_blocking, bool copy, c10::optional<c10::MemoryFormat> optional_memory_format) {
  return to_impl(
      self,
      dtype,
      nullopt,
      ensure_has_index(device),
      nullopt,
      non_blocking,
      copy,
      optional_memory_format);
}

Tensor to(const Tensor& self, ScalarType dtype, bool non_blocking, bool copy, c10::optional<c10::MemoryFormat> optional_memory_format) {
  return to_impl(
      self,
      dtype,
      nullopt,
      nullopt,
      nullopt,
      non_blocking,
      copy,
      optional_memory_format);
}

Tensor to(const Tensor& self, const Tensor& other, bool non_blocking, bool copy, c10::optional<c10::MemoryFormat> optional_memory_format) {
  auto options = other.options();
  return to_impl(
      self,
      options.dtype().toScalarType(),
      options.layout(),
      options.device(),
      options.pinned_memory(),
      non_blocking,
      copy,
      optional_memory_format);
}

// This op is important primarily for lazy / graph-based backends.
// While this vanilla implementation loops through each tensor and independently converts it to cpu,
// a lazy backend like XLA might need to tell sync updates across tensors.
std::vector<Tensor> _to_cpu(TensorList tensors) {
    std::vector<Tensor> cpu_tensors;
    for (const auto& t : tensors) {
        cpu_tensors.push_back(t.cpu());
    }
    return cpu_tensors;
}

Tensor to_dense_backward(const Tensor& grad, const Tensor& input_) {
  AT_ASSERT(input_.layout() != c10::kStrided);
  if (input_.layout() == c10::kSparse) {
    auto input = input_.coalesce();
    return grad.sparse_mask(input);
  }
  if (input_.layout() == c10::kMkldnn) {
    return grad.to_mkldnn(input_.scalar_type());
  }
  if (input_.layout() == c10::kStrided) {
    return grad.to_dense();
  }
  AT_ERROR("to_dense_backward: Unsupported input layout: ", input_.layout());
}

Tensor to_mkldnn_backward(const Tensor& grad, const Tensor& input_) {
  AT_ASSERT(input_.layout() == c10::kStrided);
  return grad.to_dense(input_.scalar_type());
}

Tensor to_dense(const Tensor& tensor, c10::optional<c10::ScalarType> dtype) {
  if (tensor.layout() == c10::kSparse) {
    return tensor._to_dense(dtype);
  }
<<<<<<< HEAD
  if (tensor.layout() == c10::kSparseCsr ||
      tensor.layout() == c10::kSparseCsc ||
      tensor.layout() == c10::kSparseBsr) {
=======
  if (tensor.layout() == c10::kSparseCsr || tensor.layout() == c10::kSparseCsc) {
>>>>>>> 8d93f6b4
    return tensor._to_dense(dtype);
  }
  if (tensor.layout() == c10::kMkldnn) {
    return tensor._to_dense(dtype);
  }
<<<<<<< HEAD
  TORCH_CHECK(
      tensor.layout() == c10::kStrided,
      "to_dense does not support layout ",
      tensor.layout());
=======
  TORCH_CHECK(tensor.layout() == c10::kStrided, "to_dense does not support layout ", tensor.layout());
>>>>>>> 8d93f6b4
  if (dtype) {
    return tensor.to(*dtype);
  }
  return tensor;
}

<<<<<<< HEAD
Tensor sparse_to_dense(const Tensor& self, c10::optional<ScalarType> dtype) {
=======
Tensor sparse_to_dense(
    const Tensor& self,
    c10::optional<ScalarType> dtype) {
>>>>>>> 8d93f6b4
  TORCH_CHECK(
      !dtype.has_value(), "dtype argument is not supported by sparse_to_dense");
  Tensor dst = at::zeros(self.sizes(), self.options().layout(kStrided));
  return dst.add_(self);
}

Tensor sparse_compressed_to_dense(
    const Tensor& self,
    c10::optional<ScalarType> dtype) {
  TORCH_CHECK(
<<<<<<< HEAD
      !dtype.has_value(),
      "dtype argument is not supported by sparse_csr_to_dense");
=======
      !dtype.has_value(), "dtype argument is not supported by sparse_csr_to_dense");
>>>>>>> 8d93f6b4
  if (self.layout() == kSparseCsr) {
    Tensor dst = at::zeros(self.sizes(), self.options().layout(kStrided));
    return dst.add_(self);
  }
<<<<<<< HEAD
  if (self.layout() == kSparseBsr) {
    TORCH_CHECK(self.dim() == 2, "Can only convert 2D SparseBsr to Strided.");
    Tensor indices = at::_convert_indices_from_csr_to_coo(
        self.crow_indices(), self.col_indices(), false, false);
    auto values = self.values();
    int64_t blocksize[2] = {values.size(-2), values.size(-1)};
    DimVector expanded_size(
        {self.size(0) / blocksize[0],
         self.size(1) / blocksize[1],
         blocksize[0],
         blocksize[1]});
    // We make use of COO dense dimensions here to use the COO to dense format
    // conversion.
    auto self_coo =
        at::native::_sparse_coo_tensor_unsafe(indices, values, expanded_size)
            .coalesce();
    auto dense = self_coo.to_dense();
    // Here we are untiling the result.
    dense = dense.transpose(1, 2);
    dense = dense.reshape({self.size(0), self.size(1)});
    return dense;
  }
=======
>>>>>>> 8d93f6b4
  return self.to_sparse().to_dense();
}

// Computes the strides for view_dtype output when the view dtype is
// smaller than the original dtype
inline DimVector compute_strides_for_view_dtype_downsize(IntArrayRef old_strides, int64_t size_ratio, ScalarType old_dtype, ScalarType new_dtype) {
  const int64_t ndim = old_strides.size();

  TORCH_CHECK(
    old_strides[ndim - 1] == 1,
    "self.stride(-1) must be 1 to view ", old_dtype, " as ", new_dtype,
    " (different element sizes), but got ", old_strides[ndim - 1]);

  DimVector new_strides(ndim);
  for (int64_t dim_idx = 0; dim_idx < ndim - 1; dim_idx++) {
    new_strides[dim_idx] = old_strides[dim_idx] * size_ratio;
  }
  new_strides[ndim - 1] = 1;
  return new_strides;
}

// Computes the strides for view_dtype output when the view dtype is
// larger than the original dtype
inline DimVector compute_strides_for_view_dtype_upsize(IntArrayRef old_strides, int64_t size_ratio, ScalarType old_dtype, ScalarType new_dtype) {
  const int64_t ndim = old_strides.size();
  TORCH_CHECK(
    old_strides[ndim - 1] == 1,
    "self.stride(-1) must be 1 to view ", old_dtype, " as ", new_dtype,
    " (different element sizes), but got ", old_strides[ndim - 1]);

  DimVector new_strides(ndim);
  for (int64_t dim_idx = 0; dim_idx < ndim - 1; dim_idx++) {
    TORCH_CHECK(
      (old_strides[dim_idx] % size_ratio) == 0,
      "self.stride(", dim_idx, ") must be divisible by ", size_ratio,
      " to view ", old_dtype, " as ", new_dtype, " (different element sizes), ",
      "but got ", old_strides[dim_idx]);

    new_strides[dim_idx] = old_strides[dim_idx] / size_ratio;
  }
  new_strides[ndim - 1] = 1;
  return new_strides;
}

Tensor view_dtype(const Tensor& self, ScalarType dtype) {
  if (self.scalar_type() == dtype) {
    return self;
  }
  const auto type_meta = c10::scalarTypeToTypeMeta(dtype);
  TORCH_CHECK(!self.is_conj(),
    "torch.Tensor.view is not supported for conjugate view tensors when converting to a different dtype.");
  TORCH_CHECK(!self.is_neg(),
    "torch.Tensor.view is not supported for tensors with negative bit set when converting to a different dtype.");

  int64_t self_element_size = self.element_size();
  int64_t new_element_size = static_cast<int64_t>(type_meta.itemsize());

  Storage storage = self.storage();
  auto new_tensor = detail::make_tensor<TensorImpl>(
      std::move(storage), self.key_set(), type_meta);
  auto* impl = new_tensor.unsafeGetTensorImpl();

  if (self_element_size == new_element_size) {
    impl->set_storage_offset(self.storage_offset());
    impl->set_sizes_and_strides(self.sizes(), self.strides());

  } else if (self.dim() == 0) {
    TORCH_CHECK(false,
      "self.dim() cannot be 0 to view ", self.scalar_type(), " as ",
      dtype, " (different element sizes)");

  } else if (self_element_size > new_element_size) {
    // Downsizing element size

    int64_t size_ratio = self_element_size / new_element_size;
    auto new_strides = compute_strides_for_view_dtype_downsize(
      self.strides(), size_ratio, self.scalar_type(), dtype);

    auto old_sizes = self.sizes();
    DimVector new_sizes(self.dim());
    std::copy(old_sizes.begin(), old_sizes.end(), new_sizes.begin());
    new_sizes[self.dim() - 1] *= size_ratio;

    auto new_storage_offset = size_ratio * self.storage_offset();

    impl->set_storage_offset(new_storage_offset);
    impl->set_sizes_and_strides(new_sizes, new_strides);

  } else {
    // Upsizing element size

    int64_t size_ratio = new_element_size / self_element_size;

    TORCH_CHECK(
      (self.size(-1) % size_ratio) == 0,
      "self.size(-1) must be divisible by ", size_ratio, " to view ",
      self.scalar_type(), " as ", dtype, " (different element sizes), ",
      "but got ", self.size(-1));

    TORCH_CHECK(
      (self.storage_offset() % size_ratio) == 0,
      "self.storage_offset() must be divisible by ", size_ratio, " to view ",
      self.scalar_type(), " as ", dtype, " (different element sizes), but got ",
      self.storage_offset());

    auto new_strides = compute_strides_for_view_dtype_upsize(
      self.strides(), size_ratio, self.scalar_type(), dtype);

    auto old_sizes = self.sizes();
    DimVector new_sizes(self.dim());
    std::copy(old_sizes.begin(), old_sizes.end(), new_sizes.begin());
    new_sizes[self.dim() - 1] /= size_ratio;

    auto new_storage_offset = self.storage_offset() / size_ratio;

    impl->set_storage_offset(new_storage_offset);
    impl->set_sizes_and_strides(new_sizes, new_strides);
  }

  return new_tensor;
}

// Sparse layout conversions Start

Tensor dense_to_sparse_csr(const Tensor& self) {
  return self.to_sparse().to_sparse_csr();
}

Tensor dense_to_sparse_csc(const Tensor& self) {
  return self.to_sparse().to_sparse_csc();
}

<<<<<<< HEAD
Tensor _tile_tensor(const Tensor& self, IntArrayRef blocksize) {
  // This code turns a matrix into a sequence of blocks
  //
  // Given matrix
  //
  //  1  2  3  4
  //  5  6  7  8
  //  9 10 11 12
  // 14 15 16 17
  //
  // _tile_tensor(matrix, {2, 2}) will yield the following 2 by 2 blocks
  //
  //  1  2 |  3  4 |  9 10 | 11 12
  //  5  6 |  7  8 | 14 15 | 16 17
  //
  //  via a 4D Tensor of shape (2, 2, 2, 2)
  //
  TORCH_INTERNAL_ASSERT_DEBUG_ONLY(blocksize[0] > 0);
  TORCH_INTERNAL_ASSERT_DEBUG_ONLY(blocksize[1] > 0);
  auto block_size_0 = self.size(0) / blocksize[0];
  auto block_size_1 = self.size(1) / blocksize[1];
  return self.reshape({block_size_0, blocksize[0], block_size_1, blocksize[1]})
      .transpose(1, 2)
      .contiguous();
}

std::pair<Tensor, Tensor> _not_zero_mask_to_col_row_indices(
    Tensor not_zero_mask,
    ScalarType index_dtype,
    Device index_device) {
  auto col_indices =
      at::native::arange(not_zero_mask.size(-1), index_dtype, kStrided, index_device)
          .view({1, not_zero_mask.size(-1)})
          .expand_as(not_zero_mask)
          .masked_select(not_zero_mask);
  auto row_indices =
      at::native::arange(not_zero_mask.size(-2), index_dtype, kStrided, index_device)
          .view({not_zero_mask.size(-2), 1})
          .expand_as(not_zero_mask)
          .masked_select(not_zero_mask);
  return std::pair<Tensor, Tensor>(col_indices, row_indices);
}

Tensor dense_to_sparse_bsr(const Tensor& self, IntArrayRef blocksize) {
  TORCH_CHECK(self.dim() == 2, "Can only covert 2D Tensor to BSR.");
  TORCH_CHECK(
      blocksize[0] > 0 && blocksize[1] > 0,
      "blocksize needs to be non zero, but got ",
      blocksize);
  TORCH_CHECK(
      self.size(0) % blocksize[0] == 0,
      "Tensor size(0) ",
      self.size(0),
      " needs to be divisible by blocksize[0] ",
      blocksize[0]);
  TORCH_CHECK(
      self.size(1) % blocksize[1] == 0,
      "Tensor size(1) ",
      self.size(1),
      " needs to be divisible by blocksize[1] ",
      blocksize[1]);
  auto block_size_0 = self.size(0) / blocksize[0];

  auto values = _tile_tensor(self, blocksize);
  auto not_zero_mask = _tile_tensor((self != 0), blocksize);
  // Find tiles that have at least 1 non-zero value in them.
  not_zero_mask = not_zero_mask.any(-1).any(-1);
  Tensor col_indices;
  Tensor row_indices;
  std::tie(col_indices, row_indices) =
      _not_zero_mask_to_col_row_indices(not_zero_mask, at::kLong, not_zero_mask.device());
  Tensor crow_indices = at::_convert_indices_from_coo_to_csr(
      row_indices.view({-1}), block_size_0, false /* out_int32 */);
  values = values.reshape({-1, values.size(-2), values.size(-1)});
  not_zero_mask = not_zero_mask.reshape({-1});
  // TODO: masked_select does not support some form of broadcasting, so we're
  // using the mask to construct indices that are then passed into index_select.
  // This isn't ideal.
  values = values.index_select(
      0,
      at::native::arange(not_zero_mask.numel(), at::kLong, kStrided, not_zero_mask.device())
          .masked_select(not_zero_mask));

  return at::native::_sparse_bsr_tensor_unsafe(
      crow_indices,
      col_indices,
      values,
      self.sizes(),
      values.scalar_type(),
      c10::kSparseBsr,
      values.device());
=======
Tensor dense_to_sparse_bsr(const Tensor& self, IntArrayRef blocksize) {
  AT_ERROR(
      "Conversion from ", self.layout(), " to SparseBsr is currently not supported.");
  return self;
>>>>>>> 8d93f6b4
}

Tensor dense_to_sparse_bsc(const Tensor& self, IntArrayRef blocksize) {
  AT_ERROR(
      "Conversion from ", self.layout(), " to SparseBsc is currently not supported.");
  return self;
}

Tensor sparse_compressed_to_sparse_csr(const Tensor& self) {
  if (self.layout() == kSparseCsc) {
    TORCH_CHECK(
        self.dim() == 2,
        "Expected self to be of dimension 2, but got ",
        self.dim(),
        ".");
    auto sizes = self.sizes();
    auto ccol_indices = self.ccol_indices();
    auto row_indices = self.row_indices();
    auto values = self.values();

    // convert CSC indices to COO indices and swap its rows
    const bool out_int32 = ccol_indices.scalar_type() == ScalarType::Int;
    Tensor indices_transposed = _convert_indices_from_csr_to_coo(
        ccol_indices, row_indices, out_int32, true);

    // sort transposed indices
    auto indices_scalar =
        at::sparse::flatten_indices(indices_transposed, {sizes[0], sizes[1]});
    auto indicesPermutation = std::get<1>(indices_scalar.sort(0));
    auto indices_transposed_sorted =
        indices_transposed.index_select(1, indicesPermutation);

    // construct a CSR tensor
    auto new_row_indices = indices_transposed_sorted.select(0, 0);
    auto new_col_indices = indices_transposed_sorted.select(0, 1);
    auto new_values = values.index_select(0, indicesPermutation);
    Tensor new_crow_indices =
        _convert_indices_from_coo_to_csr(new_row_indices, sizes[0], out_int32);

    return _sparse_csr_tensor_unsafe(
        new_crow_indices,
        new_col_indices,
        new_values,
        {sizes[0], sizes[1]},
        new_values.scalar_type(),
        c10::kSparseCsr,
        new_values.device());
  }
  if (self.layout() == kSparseCsr) {
    // Just returning self doesn't work
    // RuntimeError: t.use_count() <= 1 INTERNAL ASSERT FAILED at
    // "../torch/csrc/autograd/autograd_not_implemented_fallback.cpp":152,
    // please report a bug to PyTorch. aten::to_sparse_csr
    return at::native::_sparse_csr_tensor_unsafe(
        self.crow_indices(),
        self.col_indices(),
        self.values(),
        self.sizes(),
        self.scalar_type(),
        c10::kSparseCsr,
        self.device());
  }
  AT_ERROR(
      "sparse_compressed_to_sparse_csr expected SparseCsr or SparseCsc layout but got ",
      self.layout());
}

Tensor coo_to_sparse_csr(const Tensor& self) {
  TORCH_CHECK(
      self.dim() == 2,
      "Only 2D tensors can be converted to the SparseCsr layout but got shape: ",
      self.sizes());
  auto coalesced_self = self.coalesce();
  auto row_indices = coalesced_self.indices()[0];
  bool out_int32 = (row_indices.scalar_type() == at::kInt);
  auto crow_indices = at::_convert_indices_from_coo_to_csr(
      row_indices, self.size(0), out_int32);
  return at::native::_sparse_csr_tensor_unsafe(
      crow_indices,
      coalesced_self.indices()[1].contiguous(),
      coalesced_self.values(),
      coalesced_self.sizes(),
      coalesced_self.scalar_type(),
      c10::kSparseCsr,
      coalesced_self.device());
}

Tensor coo_to_sparse_csc(const Tensor& self) {
  TORCH_CHECK(
      self.dim() == 2,
      "Only 2D tensors can be converted to the SparseCsc layout but got shape: ",
      self.sizes());
  auto coalesced_self = self.transpose(0, 1).coalesce().to_sparse_csr();
  return at::native::_sparse_csc_tensor_unsafe(
      coalesced_self.crow_indices(),
      coalesced_self.col_indices(),
      coalesced_self.values(),
      self.sizes(),
      coalesced_self.scalar_type(),
      c10::kSparseCsc,
      coalesced_self.device());
}

Tensor coo_to_sparse_bsr(const Tensor& self, IntArrayRef blocksize) {
  AT_ERROR(
      "Conversion from ", self.layout(), " to SparseBsr is currently not supported.");
  return self;
}

Tensor coo_to_sparse_bsc(const Tensor& self, IntArrayRef blocksize) {
  AT_ERROR(
      "Conversion from ", self.layout(), " to SparseBsc is currently not supported.");
  return self;
}

namespace {
template <typename input_t, typename output_t>
void convert_indices_from_coo_to_csr_cpu(
    const Tensor& result,
    const Tensor& input,
    const int64_t size) {
  int64_t numel = input.numel();
  const input_t* data_in = input.data_ptr<input_t>();
  output_t* data_out = result.data_ptr<output_t>();

  if (numel == 0) {
    result.zero_();
    return;
  }

  for (int64_t i = 0; i <= data_in[0]; i++)
    data_out[i] = static_cast<output_t>(0);

  at::parallel_for(
      0, numel - 1, at::internal::GRAIN_SIZE, [&](int64_t start, int64_t end) {
        input_t curr_value = data_in[start], next_value;
        for (const auto i : c10::irange(start, end)) {
          next_value = data_in[i + 1];
          for (; curr_value < next_value; curr_value++)
            data_out[curr_value + 1] = static_cast<output_t>(i + 1);
        }
      });
  for (int64_t i = data_in[numel - 1] + 1; i < size + 1; i++) {
    data_out[i] = static_cast<output_t>(numel);
  }
}

template <typename input_t, typename output_t>
void convert_indices_from_csr_to_coo_cpu(
    const Tensor& indices,
    const Tensor& crow_indices,
    const Tensor& col_indices,
    const bool transpose = false) {
  int64_t nrows = crow_indices.numel() - 1;
  if (nrows == 0) {
    indices.zero_();
    return;
  }
  auto crow_indices_ = crow_indices.expect_contiguous();
  const input_t* crow_indices_data_in = crow_indices_->data_ptr<input_t>();
  TORCH_INTERNAL_ASSERT(indices.is_contiguous());
  auto row0 = indices.select(0, transpose ? 1 : 0);
  auto row1 = indices.select(0, transpose ? 0 : 1);
  output_t* data_out = row0.data_ptr<output_t>();
  row1.copy_(*col_indices.expect_contiguous());
  at::parallel_for(
      0, nrows, at::internal::GRAIN_SIZE, [&](int64_t start, int64_t end) {
        for (const auto i : c10::irange(start, end)) {
          std::fill(
              &data_out[crow_indices_data_in[i]],
              &data_out[crow_indices_data_in[i + 1]],
              static_cast<output_t>(i));
        }
      });
}
} // namespace

TORCH_IMPL_FUNC(_convert_indices_from_coo_to_csr_structured_cpu)
(const Tensor& input,
 const int64_t size,
 const bool out_int32,
 const Tensor& result) {
  if (out_int32) {
    AT_DISPATCH_INTEGRAL_TYPES(
        input.scalar_type(), "convert_indices_from_coo_to_csr_cpu", [&] {
          convert_indices_from_coo_to_csr_cpu<scalar_t, int32_t>(
              result, input, size);
        });
  } else {
    AT_DISPATCH_INTEGRAL_TYPES(
        input.scalar_type(), "convert_indices_from_coo_to_csr_cpu", [&] {
          convert_indices_from_coo_to_csr_cpu<scalar_t, int64_t>(
              result, input, size);
        });
  }
}

TORCH_IMPL_FUNC(_convert_indices_from_csr_to_coo_structured_cpu)
(const Tensor& crow_indices,
 const Tensor& col_indices,
 const bool out_int32,
 const bool transpose,
 const Tensor& result) {
  if (out_int32) {
    AT_DISPATCH_INTEGRAL_TYPES(
        crow_indices.scalar_type(), "convert_indices_from_csr_to_coo_cpu", [&] {
          convert_indices_from_csr_to_coo_cpu<scalar_t, int32_t>(
              result, crow_indices, col_indices, transpose);
        });
  } else {
    AT_DISPATCH_INTEGRAL_TYPES(
        crow_indices.scalar_type(), "convert_indices_from_csr_to_coo_cpu", [&] {
          convert_indices_from_csr_to_coo_cpu<scalar_t, int64_t>(
              result, crow_indices, col_indices, transpose);
        });
  }
}

/*
 * Based on
 * https://github.com/scipy/scipy/blob/8a64c938ddf1ae4c02a08d2c5e38daeb8d061d38/scipy/sparse/sparsetools/csr.h
 */
template <class I, class T>
void _csr_to_block_csr_cpu_kernel(
    const I n_row,
    const I n_col,
    const I R,
    const I C,
    const I* input_crow_indices,
    const I* input_col_indices,
    const T* input_values,
    I* result_crow_indices,
    I* result_col_indices,
    T* result_values) {
  // All blocks are possible, that is, may be allocated if a single non-zero
  // value lives within them. Otherwise they're not.

  // Allocate pointers for all possible column blocks plus 1
  std::vector<T*> blocks(n_col / C + 1, (T*)0);

  assert(n_row % R == 0);
  assert(n_col % C == 0);

  // Major assumptions
  // 1. Blocks must be square

  // Number of blocks along rows
  I n_brow = n_row / R;
  // Number of blocks along columns
  // I n_bcol = n_col / C;

  // Number of elements per block
  I RC = R * C;
  // Number of blocks overall
  I n_blks = 0;

  result_crow_indices[0] = 0;

  // Iterate over blocks along rows
  for (I block_i = 0; block_i < n_brow; block_i++) {
    // Iterate over rows within block
    for (I r = 0; r < R; r++) {
      I i = R * block_i + r; // row index
      for (I jj = input_crow_indices[i]; jj < input_crow_indices[i + 1]; jj++) {
        I j = input_col_indices[jj]; // column index

        // Block corresponding to column index
        I block_j = j / C;
        // Column within block
        I c = j % C;

        if (blocks[block_j] == 0) {
          blocks[block_j] = result_values + RC * n_blks;
          result_col_indices[n_blks] = block_j;
          n_blks++;
        }

        // Specific blocks entries should not be visited more than once.
        // Scipy code does an addition here. Why?
        *(blocks[block_j] + C * r + c) = input_values[jj];
      }
    }

    for (I jj = input_crow_indices[R * block_i];
         jj < input_crow_indices[R * (block_i + 1)];
         jj++) {
      blocks[input_col_indices[jj] / C] = 0;
    }

    result_crow_indices[block_i + 1] = n_blks;
  }
}

/*
 * Based on
 * https://github.com/scipy/scipy/blob/8a64c938ddf1ae4c02a08d2c5e38daeb8d061d38/scipy/sparse/sparsetools/csr.h
 */
template <class I>
I csr_count_blocks(
    const I n_row,
    const I n_col,
    const I R,
    const I C,
    const I Ap[],
    const I Aj[]) {
  std::vector<I> mask(n_col / C + 1, -1);
  I n_blks = 0;
  for (I i = 0; i < n_row; i++) {
    I bi = i / R;
    for (I jj = Ap[i]; jj < Ap[i + 1]; jj++) {
      I bj = Aj[jj] / C;
      if (mask[bj] != bi) {
        mask[bj] = bi;
        n_blks++;
      }
    }
  }
  return n_blks;
}

Tensor _csr_to_block_csr_cpu(const Tensor& self, IntArrayRef blocksize) {
  TORCH_CHECK(
      blocksize[0] == blocksize[1],
      "blocks must be square. ",
      "Got (",
      blocksize[0],
      ", ",
      blocksize[1],
      ") instead.");
  TORCH_CHECK(
      self.size(0) % blocksize[0] == 0 && self.size(1) % blocksize[1] == 0,
      "Block sparse CSR Tensors must have a size that is an ",
      "integral multiple of their block size. ",
      "Got Tensor of size (",
      self.size(0),
      ", ",
      self.size(1),
      ") with block size (",
      blocksize[0],
      ", ",
      blocksize[1],
      ") instead.");
  Tensor input_values = self.values().contiguous();
  Tensor input_crow_indices = self.crow_indices().contiguous();
  Tensor input_col_indices = self.col_indices().contiguous();

  // First we determine the number of blocks needed. For each given block, if it
  // contains a non-zero element we will allocate values and indices for it.
  int64_t num_blocks;
  int64_t n_row = self.size(0);
  int64_t n_col = self.size(1);
  AT_DISPATCH_INDEX_TYPES(
      input_crow_indices.scalar_type(), "_csr_to_block_csr_cpu", [&] {
        num_blocks = csr_count_blocks<index_t>(
            n_row,
            n_col,
            blocksize[0],
            blocksize[1],
            input_crow_indices.data_ptr<index_t>(),
            input_col_indices.data_ptr<index_t>());
      });

  Tensor result_values =
      input_values.new_zeros({num_blocks, blocksize[0], blocksize[1]});
  Tensor result_crow_indices =
      input_crow_indices.new_empty({(n_row / blocksize[0]) + 1});
  Tensor result_col_indices = input_col_indices.new_empty({num_blocks});

  // Next we copy over non-zero elements into the allocated blocks.
  AT_DISPATCH_INDEX_TYPES(
      input_crow_indices.scalar_type(), "_csr_to_block_csr_cpu", [&] {
        AT_DISPATCH_FLOATING_AND_COMPLEX_TYPES(
            input_values.scalar_type(), "_csr_to_block_csr_cpu", [&] {
              _csr_to_block_csr_cpu_kernel<index_t, scalar_t>(
                  n_row,
                  n_col,
                  blocksize[0],
                  blocksize[1],
                  input_crow_indices.data_ptr<index_t>(),
                  input_col_indices.data_ptr<index_t>(),
                  input_values.data_ptr<scalar_t>(),
                  result_crow_indices.data_ptr<index_t>(),
                  result_col_indices.data_ptr<index_t>(),
                  result_values.data_ptr<scalar_t>());
            });
      });
  return at::native::_sparse_bsr_tensor_unsafe(
      result_crow_indices,
      result_col_indices,
      result_values,
      self.sizes(),
      result_values.scalar_type(),
      c10::kSparseBsr,
      result_values.device());
}

Tensor sparse_compressed_to_sparse_bsr(const Tensor& self, IntArrayRef blocksize) {
  TORCH_CHECK(
      self.is_sparse_csr(),
      "Can only convert CSR to SparseBsr, but got ",
      self.layout(),
      " instead.");
  Tensor self_values = self.values();
  Tensor self_crow_indices = self.crow_indices();
  Tensor self_col_indices = self.col_indices();
  Tensor cpu_result = _csr_to_block_csr_cpu(
      _sparse_csr_tensor_unsafe(
          self_crow_indices.cpu(),
          self_col_indices.cpu(),
          self_values.cpu(),
          self.sizes(),
          self_values.scalar_type(),
          self.layout(),
          self_values.device()),
      blocksize);
  Tensor result_values = cpu_result.values().to(self_values.options());
  Tensor result_crow_indices =
      cpu_result.crow_indices().to(self_crow_indices.options());
  Tensor result_col_indices =
      cpu_result.col_indices().to(self_col_indices.options());
  return at::native::_sparse_bsr_tensor_unsafe(
      result_crow_indices,
      result_col_indices,
      result_values,
      self.sizes(),
      result_values.scalar_type(),
      c10::kSparseBsr,
      result_values.device());
}

Tensor sparse_compressed_to_sparse_bsc(const Tensor& self, IntArrayRef blocksize) {
  AT_ERROR(
      "Conversion from ", self.layout(), " to SparseBsc is currently not supported.");
  return self;
}

Tensor sparse_compressed_to_sparse_csc(const Tensor& self) {
  if (self.layout() == kSparseCsc) {
    // Based on to_sparse_csr just returning self doesn't work
    return _sparse_csc_tensor_unsafe(
        self.ccol_indices(),
        self.row_indices(),
        self.values(),
        self.sizes(),
        self.scalar_type(),
        c10::kSparseCsc,
        self.device());
  }
  AT_ERROR(
      "Conversion from ", self.layout(), " to SparseCsc is currently not supported.");
}

Tensor sparse_compressed_to_sparse(const Tensor& self, int64_t sparse_dim) {
  TORCH_CHECK(sparse_dim > 0, "sparse_dim must be >0");
  TORCH_CHECK(sparse_dim <= 2,
              "sparse_dim must be less than or equal to 2");
  // TODO: implement coo.to_sparse(sparse_dim) and then use
  // return self.to_sparse().to_sparse(sparse_dim);
  TORCH_CHECK(
      sparse_dim == 2, "sparse dim 1 is not supported by sparse_csr_to_dense");
  if (self.layout() == kSparseCsc) {
    Tensor indices = at::_convert_indices_from_csr_to_coo(
        self.ccol_indices(), self.row_indices(), false, true);
    return at::native::_sparse_coo_tensor_unsafe(
               indices, self.values(), self.sizes())
        ._coalesced_(true);
  }
  if (self.layout() == kSparseCsr) {
    Tensor indices = at::_convert_indices_from_csr_to_coo(
        self.crow_indices(), self.col_indices(), false, false);
    return at::native::_sparse_coo_tensor_unsafe(
               indices, self.values(), self.sizes())
        ._coalesced_(true);
  }
  AT_ERROR(
      "sparse_compressed_to_sparse expected SparseCsr or SparseCsc layout but got ",
      self.layout());
}

Tensor sparse_compressed_to_sparse(const Tensor& self) {
  return sparse_compressed_to_sparse(self, 2);
<<<<<<< HEAD
}

// Sparse layout conversions End

Tensor to_meta(const Tensor& tensor) {
  auto out = at::native::empty_strided_meta(tensor.sizes(), tensor.strides(), \
/*dtype=*/c10::make_optional(tensor.scalar_type()), /*layout=*/c10::make_optional(tensor.layout()), \
/*device=*/c10::make_optional(c10::Device(c10::kMeta)), /*pin_memory=*/c10::nullopt);
  // needs to handle wrapped numbers, so dtype promotion works properly.
  if (tensor.unsafeGetTensorImpl()->is_wrapped_number()) {
    out.unsafeGetTensorImpl()->set_wrapped_number(true);
  }
  return out;
}
c10::optional<Tensor> to_meta(const c10::optional<Tensor>& tensor) {
  if (tensor.has_value()) {
    return to_meta(*tensor);
  }
  return c10::nullopt;
}

std::vector<Tensor> to_meta(const at::TensorList& t_list) {
  std::vector<Tensor> outs;
  outs.reserve(t_list.size());
  for (const auto& i : c10::irange(t_list.size())) {
    outs.push_back(to_meta(t_list[i]));
  }
  return outs;
=======
>>>>>>> 8d93f6b4
}

// Sparse layout conversions End
}} // namespace at::native<|MERGE_RESOLUTION|>--- conflicted
+++ resolved
@@ -6,10 +6,6 @@
 
 #include <c10/core/impl/DeviceGuardImplInterface.h>
 #include <ATen/SparseTensorUtils.h>
-<<<<<<< HEAD
-#include <ATen/native/IndexingUtils.h>
-=======
->>>>>>> 8d93f6b4
 
 namespace at {
 namespace native {
@@ -330,39 +326,22 @@
   if (tensor.layout() == c10::kSparse) {
     return tensor._to_dense(dtype);
   }
-<<<<<<< HEAD
-  if (tensor.layout() == c10::kSparseCsr ||
-      tensor.layout() == c10::kSparseCsc ||
-      tensor.layout() == c10::kSparseBsr) {
-=======
   if (tensor.layout() == c10::kSparseCsr || tensor.layout() == c10::kSparseCsc) {
->>>>>>> 8d93f6b4
     return tensor._to_dense(dtype);
   }
   if (tensor.layout() == c10::kMkldnn) {
     return tensor._to_dense(dtype);
   }
-<<<<<<< HEAD
-  TORCH_CHECK(
-      tensor.layout() == c10::kStrided,
-      "to_dense does not support layout ",
-      tensor.layout());
-=======
   TORCH_CHECK(tensor.layout() == c10::kStrided, "to_dense does not support layout ", tensor.layout());
->>>>>>> 8d93f6b4
   if (dtype) {
     return tensor.to(*dtype);
   }
   return tensor;
 }
 
-<<<<<<< HEAD
-Tensor sparse_to_dense(const Tensor& self, c10::optional<ScalarType> dtype) {
-=======
 Tensor sparse_to_dense(
     const Tensor& self,
     c10::optional<ScalarType> dtype) {
->>>>>>> 8d93f6b4
   TORCH_CHECK(
       !dtype.has_value(), "dtype argument is not supported by sparse_to_dense");
   Tensor dst = at::zeros(self.sizes(), self.options().layout(kStrided));
@@ -373,41 +352,11 @@
     const Tensor& self,
     c10::optional<ScalarType> dtype) {
   TORCH_CHECK(
-<<<<<<< HEAD
-      !dtype.has_value(),
-      "dtype argument is not supported by sparse_csr_to_dense");
-=======
       !dtype.has_value(), "dtype argument is not supported by sparse_csr_to_dense");
->>>>>>> 8d93f6b4
   if (self.layout() == kSparseCsr) {
     Tensor dst = at::zeros(self.sizes(), self.options().layout(kStrided));
     return dst.add_(self);
   }
-<<<<<<< HEAD
-  if (self.layout() == kSparseBsr) {
-    TORCH_CHECK(self.dim() == 2, "Can only convert 2D SparseBsr to Strided.");
-    Tensor indices = at::_convert_indices_from_csr_to_coo(
-        self.crow_indices(), self.col_indices(), false, false);
-    auto values = self.values();
-    int64_t blocksize[2] = {values.size(-2), values.size(-1)};
-    DimVector expanded_size(
-        {self.size(0) / blocksize[0],
-         self.size(1) / blocksize[1],
-         blocksize[0],
-         blocksize[1]});
-    // We make use of COO dense dimensions here to use the COO to dense format
-    // conversion.
-    auto self_coo =
-        at::native::_sparse_coo_tensor_unsafe(indices, values, expanded_size)
-            .coalesce();
-    auto dense = self_coo.to_dense();
-    // Here we are untiling the result.
-    dense = dense.transpose(1, 2);
-    dense = dense.reshape({self.size(0), self.size(1)});
-    return dense;
-  }
-=======
->>>>>>> 8d93f6b4
   return self.to_sparse().to_dense();
 }
 
@@ -540,104 +489,10 @@
   return self.to_sparse().to_sparse_csc();
 }
 
-<<<<<<< HEAD
-Tensor _tile_tensor(const Tensor& self, IntArrayRef blocksize) {
-  // This code turns a matrix into a sequence of blocks
-  //
-  // Given matrix
-  //
-  //  1  2  3  4
-  //  5  6  7  8
-  //  9 10 11 12
-  // 14 15 16 17
-  //
-  // _tile_tensor(matrix, {2, 2}) will yield the following 2 by 2 blocks
-  //
-  //  1  2 |  3  4 |  9 10 | 11 12
-  //  5  6 |  7  8 | 14 15 | 16 17
-  //
-  //  via a 4D Tensor of shape (2, 2, 2, 2)
-  //
-  TORCH_INTERNAL_ASSERT_DEBUG_ONLY(blocksize[0] > 0);
-  TORCH_INTERNAL_ASSERT_DEBUG_ONLY(blocksize[1] > 0);
-  auto block_size_0 = self.size(0) / blocksize[0];
-  auto block_size_1 = self.size(1) / blocksize[1];
-  return self.reshape({block_size_0, blocksize[0], block_size_1, blocksize[1]})
-      .transpose(1, 2)
-      .contiguous();
-}
-
-std::pair<Tensor, Tensor> _not_zero_mask_to_col_row_indices(
-    Tensor not_zero_mask,
-    ScalarType index_dtype,
-    Device index_device) {
-  auto col_indices =
-      at::native::arange(not_zero_mask.size(-1), index_dtype, kStrided, index_device)
-          .view({1, not_zero_mask.size(-1)})
-          .expand_as(not_zero_mask)
-          .masked_select(not_zero_mask);
-  auto row_indices =
-      at::native::arange(not_zero_mask.size(-2), index_dtype, kStrided, index_device)
-          .view({not_zero_mask.size(-2), 1})
-          .expand_as(not_zero_mask)
-          .masked_select(not_zero_mask);
-  return std::pair<Tensor, Tensor>(col_indices, row_indices);
-}
-
-Tensor dense_to_sparse_bsr(const Tensor& self, IntArrayRef blocksize) {
-  TORCH_CHECK(self.dim() == 2, "Can only covert 2D Tensor to BSR.");
-  TORCH_CHECK(
-      blocksize[0] > 0 && blocksize[1] > 0,
-      "blocksize needs to be non zero, but got ",
-      blocksize);
-  TORCH_CHECK(
-      self.size(0) % blocksize[0] == 0,
-      "Tensor size(0) ",
-      self.size(0),
-      " needs to be divisible by blocksize[0] ",
-      blocksize[0]);
-  TORCH_CHECK(
-      self.size(1) % blocksize[1] == 0,
-      "Tensor size(1) ",
-      self.size(1),
-      " needs to be divisible by blocksize[1] ",
-      blocksize[1]);
-  auto block_size_0 = self.size(0) / blocksize[0];
-
-  auto values = _tile_tensor(self, blocksize);
-  auto not_zero_mask = _tile_tensor((self != 0), blocksize);
-  // Find tiles that have at least 1 non-zero value in them.
-  not_zero_mask = not_zero_mask.any(-1).any(-1);
-  Tensor col_indices;
-  Tensor row_indices;
-  std::tie(col_indices, row_indices) =
-      _not_zero_mask_to_col_row_indices(not_zero_mask, at::kLong, not_zero_mask.device());
-  Tensor crow_indices = at::_convert_indices_from_coo_to_csr(
-      row_indices.view({-1}), block_size_0, false /* out_int32 */);
-  values = values.reshape({-1, values.size(-2), values.size(-1)});
-  not_zero_mask = not_zero_mask.reshape({-1});
-  // TODO: masked_select does not support some form of broadcasting, so we're
-  // using the mask to construct indices that are then passed into index_select.
-  // This isn't ideal.
-  values = values.index_select(
-      0,
-      at::native::arange(not_zero_mask.numel(), at::kLong, kStrided, not_zero_mask.device())
-          .masked_select(not_zero_mask));
-
-  return at::native::_sparse_bsr_tensor_unsafe(
-      crow_indices,
-      col_indices,
-      values,
-      self.sizes(),
-      values.scalar_type(),
-      c10::kSparseBsr,
-      values.device());
-=======
 Tensor dense_to_sparse_bsr(const Tensor& self, IntArrayRef blocksize) {
   AT_ERROR(
       "Conversion from ", self.layout(), " to SparseBsr is currently not supported.");
   return self;
->>>>>>> 8d93f6b4
 }
 
 Tensor dense_to_sparse_bsc(const Tensor& self, IntArrayRef blocksize) {
@@ -1119,37 +974,6 @@
 
 Tensor sparse_compressed_to_sparse(const Tensor& self) {
   return sparse_compressed_to_sparse(self, 2);
-<<<<<<< HEAD
-}
-
-// Sparse layout conversions End
-
-Tensor to_meta(const Tensor& tensor) {
-  auto out = at::native::empty_strided_meta(tensor.sizes(), tensor.strides(), \
-/*dtype=*/c10::make_optional(tensor.scalar_type()), /*layout=*/c10::make_optional(tensor.layout()), \
-/*device=*/c10::make_optional(c10::Device(c10::kMeta)), /*pin_memory=*/c10::nullopt);
-  // needs to handle wrapped numbers, so dtype promotion works properly.
-  if (tensor.unsafeGetTensorImpl()->is_wrapped_number()) {
-    out.unsafeGetTensorImpl()->set_wrapped_number(true);
-  }
-  return out;
-}
-c10::optional<Tensor> to_meta(const c10::optional<Tensor>& tensor) {
-  if (tensor.has_value()) {
-    return to_meta(*tensor);
-  }
-  return c10::nullopt;
-}
-
-std::vector<Tensor> to_meta(const at::TensorList& t_list) {
-  std::vector<Tensor> outs;
-  outs.reserve(t_list.size());
-  for (const auto& i : c10::irange(t_list.size())) {
-    outs.push_back(to_meta(t_list[i]));
-  }
-  return outs;
-=======
->>>>>>> 8d93f6b4
 }
 
 // Sparse layout conversions End

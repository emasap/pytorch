#include <ATen/native/ReduceOps.h>

#include <ATen/ATen.h>
#include <ATen/AccumulateType.h>
#include <ATen/ExpandUtils.h>
#include <ATen/NativeFunctions.h>
#include <ATen/Parallel.h>
#include <ATen/WrapDimUtils.h>
#include <ATen/WrapDimUtilsMulti.h>
#include <ATen/native/ReduceOpsUtils.h>
#include <ATen/native/Resize.h>
#include <ATen/native/TensorIterator.h>
#include <ATen/NamedTensorUtils.h>
#include <ATen/native/TensorDimApply.h>
#include <ATen/native/SharedReduceOps.h>
#include <ATen/core/grad_mode.h>
#include <ATen/TensorSubclassLikeUtils.h>

#include <c10/util/irange.h>
#include <c10/util/SmallBuffer.h>

#include <algorithm>
#include <functional>
#include <limits>
#include <numeric>
#include <vector>
#include <map>
#include <cmath>
#include <cfloat>
#include <type_traits>

namespace at {
namespace native {

inline ScalarType get_dtype_from_self(
    const Tensor& self,
    const optional<ScalarType>& dtype,
    bool promote_integers) {
  if (dtype.has_value()) {
    return dtype.value();
  }
  ScalarType src_type = self.scalar_type();
  if (promote_integers && at::isIntegralType(src_type, /*includeBool=*/true)) {
    return kLong;
  }
  return src_type;
}

} // namespace native

namespace meta {

static ScalarType infer_dtype_from_optional(
    const Tensor& self,
    IntArrayRef dim,
    bool keepdim,
    const optional<ScalarType>& opt_dtype,
    const Tensor& result) {
  // 'opt_dtype' has the priority for both cases.
  if (result.defined()) {
    // Otherwise, get the result type, if defined.
    return opt_dtype.value_or(result.scalar_type());
  } else {
    // Last case is to get the self type.
    // If the self type is an integer, we promote it to kLong.
    return at::native::get_dtype_from_self(self, opt_dtype, true);
  }
}

static IntArrayRef optional_to_arrayref(const c10::optional<int64_t>& opt) {
  return opt.has_value() ? opt.value() : IntArrayRef{};
}

static ScalarType get_result_or_bytebool_dtype(const Tensor& self, const Tensor& result) {
  // Refer [all, any : uint8 compatibility]
  if (result.defined()) {
    return result.scalar_type();
  } else {
    return (self.scalar_type() == kByte) ? kByte : kBool;
  }
}

void check_result_is_bytebool(const char* name, const Tensor& self, const Tensor& result) {
  if (result.defined()) {
    // Refer [all, any : uint8 compatibility]
    TORCH_CHECK(
        result.scalar_type() == ScalarType::Bool ||
            result.scalar_type() == ScalarType::Byte,
        name, " only supports bool tensor for result, got: ",
        result.scalar_type());
  }
}

// Note [all, any : uint8 compatibility]:
// ~~~~~~~~~~~~~~~~~~~~~~~~~~~~~~~~~~~~~~~~
// For NumPy comptability, `all` and `any` return
// Tensor of dtype `bool`. However for compatibility reason,
// for `uint8`, they return Tensor of same dtype `uint8`.
// Reference: https://github.com/pytorch/pytorch/pull/47878#issuecomment-747108561
static void allany_meta(
    impl::MetaBase& meta,
    const char* name,
    const Tensor& self,
    IntArrayRef dims,
    bool keepdim) {
  const auto& result = meta.maybe_get_output();
  check_result_is_bytebool(name, self, result);
  auto out_dtype = get_result_or_bytebool_dtype(self, result);
  resize_reduction(meta, self, dims, keepdim, out_dtype);
}

TORCH_PRECOMPUTE_META_FUNC2(all, dim)(const Tensor& self, int64_t dim, bool keepdim) {
  allany_meta(*this, "all", self, dim, keepdim);
  return TORCH_PRECOMPUTE_STRUCT2(all, dim)().set_dim(maybe_wrap_dim(dim, self.dim()));
}

TORCH_META_FUNC(all)(const Tensor& self) {
  allany_meta(*this, "all", self, {}, false);
}

TORCH_PRECOMPUTE_META_FUNC2(any, dim)(const Tensor& self, int64_t dim, bool keepdim) {
  allany_meta(*this, "any", self, dim, keepdim);
  return TORCH_PRECOMPUTE_STRUCT2(any, dim)().set_dim(maybe_wrap_dim(dim, self.dim()));
}

TORCH_META_FUNC(any)(const Tensor& self) {
  allany_meta(*this, "any", self, {}, false);
}

void check_argmax_argmin(
    const char* name,
    const Tensor& self,
    const c10::optional<int64_t>& dim) {
  if (dim.has_value()) {
    auto dim_ = maybe_wrap_dim(dim.value(), self.dim());
    native::zero_numel_check_dims(self, dim_, name);
  } else {
    TORCH_CHECK_INDEX(
        self.numel() != 0,
        name, ": Expected reduction dim to be specified for input.numel() == 0.");
  }
}

TORCH_META_FUNC(argmax)
(const Tensor& self, c10::optional<int64_t> dim, bool keepdim) {
  check_argmax_argmin("argmax()", self, dim);
  resize_reduction(*this, self, optional_to_arrayref(dim), keepdim, kLong);
}

TORCH_META_FUNC(argmin)
(const Tensor& self, c10::optional<int64_t> dim, bool keepdim) {
  check_argmax_argmin("argmin()", self, dim);
  resize_reduction(*this, self, optional_to_arrayref(dim), keepdim, kLong);
}

void meta_func_cum_ops(
    impl::MetaBase& meta,
    const char* name,
    const Tensor& self,
    int64_t dim,
    c10::optional<ScalarType> dtype) {
  // Checking whether 'dim' is valid.
  maybe_wrap_dim(dim, self.dim());

  const auto& result = meta.maybe_get_output();
  ScalarType out_dtype;

  if (result.defined()) {
    out_dtype = dtype.value_or(result.scalar_type());
  } else {
    auto is_integral = at::isIntegralType(self.scalar_type(), /*includeBool=*/true);
    out_dtype = dtype.value_or(is_integral ? ScalarType::Long : self.scalar_type());
  }

<<<<<<< HEAD
  meta.set_output_raw_strided(0, self.sizes(), {}, self.options().dtype(out_dtype));
=======
  meta.set_output(self.sizes(), self.options().dtype(out_dtype));
>>>>>>> 8d93f6b4
  namedinference::propagate_names(result, self);
}

TORCH_META_FUNC(cumsum)
(const Tensor& self, int64_t dim, c10::optional<ScalarType> dtype) {
  meta_func_cum_ops(*this, "cumsum", self, dim, dtype);
}

TORCH_META_FUNC(cumprod)
(const Tensor& self, int64_t dim, c10::optional<ScalarType> dtype) {
  meta_func_cum_ops(*this, "cumprod", self, dim, dtype);
}

TORCH_META_FUNC2(sum, dim_IntList)
(const Tensor& self, IntArrayRef dim, bool keepdim, optional<ScalarType> opt_dtype) {
  auto out_dtype = infer_dtype_from_optional(self, dim, keepdim, opt_dtype, maybe_get_output());
  resize_reduction(*this, self, dim, keepdim, out_dtype);
}

TORCH_META_FUNC2(prod, dim_int)
(const Tensor& self,
 int64_t dim,
 bool keepdim,
 c10::optional<ScalarType> dtype) {
  auto out_dtype = infer_dtype_from_optional(self, dim, keepdim, dtype, maybe_get_output());
  resize_reduction(*this, self, dim, keepdim, out_dtype);
}

TORCH_META_FUNC2(mean, dim)
(const Tensor& self, IntArrayRef dim, bool keepdim, optional<ScalarType> opt_dtype) {
  auto in_dtype = at::native::get_dtype_from_self(self, opt_dtype, true);

  if (!at::isFloatingType(in_dtype) && !at::isComplexType(in_dtype)) {
    std::string what = "Input";
    std::string dtype = toString(self.scalar_type());

    if (opt_dtype.has_value()) {
      what = "Optional";
      dtype = toString(opt_dtype.value());
    }

    TORCH_CHECK(
        false,
        "mean(): could not infer output dtype. ",
        what, " dtype must be either a floating point or complex dtype. ",
        "Got: ", dtype);
  }

  auto out_dtype = infer_dtype_from_optional(self, dim, keepdim, opt_dtype, maybe_get_output());
  resize_reduction(*this, self, dim, keepdim, out_dtype);
}

ScalarType get_result_or_self_value_dtype(
    const Tensor& self,
    const Tensor& result,
    const c10::optional<ScalarType>& dtype) {
  if (result.defined()) {
    return result.scalar_type();
  } else {
    return dtype.value_or(toRealValueType(self.scalar_type()));
  }
}

TORCH_META_FUNC2(norm, ScalarOpt_dim)
(const Tensor& self, const OptionalScalarRef p, IntArrayRef dim, bool keepdim) {
  TORCH_CHECK(
      at::isFloatingType(self.scalar_type()) || at::isComplexType(self.scalar_type()),
      "norm(): input dtype should be either floating point or complex. "
      "Got ", self.scalar_type(), " instead.");

  auto out_dtype = get_result_or_self_value_dtype(self, maybe_get_output(), c10::nullopt);
  resize_reduction(*this, self, dim, keepdim, out_dtype);
}

TORCH_META_FUNC2(norm, ScalarOpt_dim_dtype)
(const Tensor& self,
 const OptionalScalarRef p,
 IntArrayRef dim,
 bool keepdim,
 ScalarType dtype) {
  TORCH_CHECK(
      at::isFloatingType(dtype) || at::isComplexType(dtype),
      "norm(): the desired output dtype should be either floating point or complex. "
      "Got ", dtype, " instead.");

  auto out_dtype = get_result_or_self_value_dtype(self, maybe_get_output(), dtype);
  resize_reduction(*this, self, dim, keepdim, out_dtype);
}

TORCH_META_FUNC(aminmax)
(const Tensor& self, c10::optional<int64_t> dim_opt, bool keepdim) {
  DimVector shape;
  if (dim_opt.has_value()) {
    auto dim = maybe_wrap_dim(dim_opt.value(), self.ndimension());
    native::zero_numel_check_dims(self, dim, "aminmax");
    shape = get_reduction_shape(self, dim, keepdim);
  } else {
    TORCH_CHECK(
        self.numel() > 0,
        "aminmax(): cannot compute aminmax over an empty dimension as the "
        "operation has no identity.");
    if (keepdim) {
      shape = DimVector(self.ndimension(), 1);
    }
  }
  const auto options = self.options();
<<<<<<< HEAD
  this->set_output_raw_strided(0, shape, {}, options);
  this->set_output_raw_strided(1, shape, {}, options);
=======
  this->set_output(0, shape, options);
  this->set_output(1, shape, options);
>>>>>>> 8d93f6b4
}

TORCH_META_FUNC(amax)
(const Tensor& self, IntArrayRef dim, bool keepdim) {
  auto maybe_result = maybe_get_output();
  if (maybe_result.defined()) {
    TORCH_CHECK(self.scalar_type() == maybe_result.scalar_type(), "Expected the dtype for input and out to match, but got ",
            self.scalar_type(), " for input's dtype and ",  maybe_result.scalar_type(), " for out's dtype.");
  }
  if (self.numel() == 0) {
    at::native::zero_numel_check_dims(self, dim, "amax()");
  }
  const ScalarType& out_dtype = maybe_result.defined() ? maybe_result.scalar_type() : self.scalar_type();
  resize_reduction(*this, self, dim, keepdim, out_dtype);
}

TORCH_META_FUNC(amin)
(const Tensor& self, IntArrayRef dim, bool keepdim) {
  auto maybe_result = maybe_get_output();
  if (maybe_result.defined()) {
    TORCH_CHECK(self.scalar_type() == maybe_result.scalar_type(), "Expected the dtype for input and out to match, but got ",
                self.scalar_type(), " for input's dtype and ",  maybe_result.scalar_type(), " for out's dtype.");
  }
  if (self.numel() == 0) {
    at::native::zero_numel_check_dims(self, dim, "amin()");
  }
  const ScalarType& out_dtype = maybe_result.defined() ? maybe_result.scalar_type() : self.scalar_type();
  resize_reduction(*this, self, dim, keepdim, out_dtype);
}

} // namespace meta

namespace native {

DEFINE_DISPATCH(aminmax_stub);
DEFINE_DISPATCH(aminmax_allreduce_stub);

TORCH_IMPL_FUNC(aminmax_out)
(const Tensor& self,
 c10::optional<int64_t> dim_opt,
 bool keepdim,
 const Tensor& min,
 const Tensor& max) {
  auto mutable_min = const_cast<Tensor&>(min);
  auto mutable_max = const_cast<Tensor&>(max);
  if (dim_opt.has_value()) {
    aminmax_stub(
        self.device().type(),
        self,
        maybe_wrap_dim(dim_opt.value(), self.ndimension()),
        keepdim,
        mutable_min,
        mutable_max);
  } else {
    aminmax_allreduce_stub(self.device().type(), self.contiguous(), mutable_min, mutable_max);
  }
}

} // namespace native

namespace native {

DEFINE_DISPATCH(sum_stub);
DEFINE_DISPATCH(nansum_stub);
DEFINE_DISPATCH(std_var_stub);
DEFINE_DISPATCH(prod_stub);
DEFINE_DISPATCH(norm_stub);
DEFINE_DISPATCH(mean_stub);
DEFINE_DISPATCH(and_stub);
DEFINE_DISPATCH(or_stub);
DEFINE_DISPATCH(min_values_stub);
DEFINE_DISPATCH(max_values_stub);
DEFINE_DISPATCH(argmax_stub);
DEFINE_DISPATCH(argmin_stub);
DEFINE_DISPATCH(cumsum_stub);
DEFINE_DISPATCH(cumprod_stub);
DEFINE_DISPATCH(logcumsumexp_stub);

Tensor _logcumsumexp_cpu(const Tensor& self, int64_t dim) {
  Tensor result = at::empty_like(self, MemoryFormat::Contiguous);
  return _logcumsumexp_out_cpu(self, dim, result);
}

Tensor& _logcumsumexp_out_cpu(const Tensor& self, int64_t dim, Tensor& result) {
  logcumsumexp_stub(self.device().type(), result, self, dim);
  return result;
}

Tensor logcumsumexp(const Tensor& self, int64_t dim) {
  auto result = [&]() {
    NoNamesGuard guard;
    return at::_logcumsumexp(self, dim);
  }();
  namedinference::propagate_names(result, self);
  return result;
}

Tensor& logcumsumexp_out(const Tensor& self, int64_t dim, Tensor& result) {
  check_scalar_type_device_layout_equal(result, self);
  {
    NoNamesGuard guard;
    at::_logcumsumexp_out(result, self.toType(result.scalar_type()), dim);
  }
  namedinference::propagate_names(result, self);
  return result;
}

template <class Stub>
void impl_func_cum_ops(
    const Tensor& self,
    int64_t dim,
    c10::optional<ScalarType> dtype,
    const Tensor& result,
    Stub& stub) {
  NoNamesGuard guard;
  if (self.dim() == 0) {
    result.fill_(self);
  } else if (self.numel() == 0) {
    result.zero_();
  } else {
    dim = maybe_wrap_dim(dim, self.dim());
    stub(self.device().type(), result, self.to(result.scalar_type()), dim);
  }
}

TORCH_IMPL_FUNC(cumsum_out)
(const Tensor& self,
 int64_t dim,
 c10::optional<ScalarType> dtype,
 const Tensor& result) {
  impl_func_cum_ops(self, dim, dtype, result, cumsum_stub);
}

TORCH_IMPL_FUNC(cumprod_out)
(const Tensor& self,
 int64_t dim,
 c10::optional<ScalarType> dtype,
 const Tensor& result) {
  impl_func_cum_ops(self, dim, dtype, result, cumprod_stub);
<<<<<<< HEAD
}

Tensor reversed_cumsum(const Tensor& w, int64_t dim) {
  return w.flip(dim).cumsum(dim).flip(dim);
}

=======
}

Tensor reversed_cumsum(const Tensor& w, int64_t dim) {
  return w.flip(dim).cumsum(dim).flip(dim);
}

>>>>>>> 8d93f6b4
Tensor cumprod_backward(const Tensor& grad, const Tensor& input, int64_t dim, const Tensor& output) {
  /*
    We show here how to derive an O(n) gradient formula for
    abitrary inputs. It follows via a basic application of the
    chain rule together with a number of observations for different
    cases. We assume that x is an n-dimensional vector and y = cumprod(x).
    In the actual implementation we will need to play a bit with masks
    to be able to implement the formulas deduced here for tensors.

    We will first deduce the formula for the case when
    x[i] != 0 for 1 <= i <= n.

    For F : R^n -> R the cost function (we will look at the complex case later),
    we have

    dF / dx_k = sum_j (dF / dy_j) * (dy_j / dx_k)   (1)

    The term dF / dy_j is just grad_output[j] (assuming again
    everything is one-dimensional).

    The term (dy_j / dx_k) is easilly seen to be

    if j >= k
      dy_j / dx_k = prod_{1 <= i <= j, i != k} x_i
    else:
      dy_j / dx_k = 0

    Note that the indicator (j>=k) can be taken out
    by replacing the sum in (1) with a sum from
    k <= j <= n.

    Thus,
    dF / dx_k = sum_{k <= j <= n} grad_output[j] * (dy_j / dx_k)

    with
    dy_j / dx_k = prod_{1 <= i <= j, i != k} x_i     (2)

    Note that this last term is just the cumulative product
    with k omitted. Thus, if x_k (the input) is nonzero, we can
    just express this as

    dy_j / dx_k = (prod_{1 <= i <= j} x_i) / x_k
                = y_j / x_k

    So therefore,

    dF / dx_k = sum_{k <= j <= n} grad_output[j] * y_j / x_k

    This formula just makes sense when input[i] != 0 for every i.

    Assume now that there exists at least a zero in the input.
    Denote by z1 the first element 1 <= z1 <= n with input[z1] = 0
    and z2 the second element z1 < z2 <= n with input[z2] = 0,
    (or z2 = n if there is just one zero in input)

    We have three cases.

    k > z1:
    Looking at (2), we see that dy_j / dx_k = 0, for j >= k, as these terms
    all include a x_{z1} which is zero. As such, dF / dx_k = 0 in this case

    k < z1:
    Reasoning as in the previous case, we see that for these elements we have that

    dF / dx_k = sum_{k <= j < z1} grad_output[j] * (dy_j / dx_k)

    as the terms of the sum for j in z1 <= j <= n are all zero

    k = z1:
    Similar to the case k < z1, we have that

    dF / dx_z1 = sum_{z1 <= j < z2} grad_output[j] * (dy_j / dx_z1)
<<<<<<< HEAD

    This case has a subtlety though. To compute (dy_j / dx_z1), we cannot use the formula

    dy_j / dx_z1 = y_j / x_z1

    as, y_j = x_z1 = 0 for j >= z1. We need to compute it with the formula for its derivative,
    that is:

    dy_j / dx_z1 = prod(x[:z1]) * (grad_output[z1] + sum(grad_output[z1+1:z2] * cumprod(x[z1+1:z2])))

    When the imputs are complex, this is map is holomorphic. As such, to compute
    its backwards is just the conjugate of the usual backwards. This simplifies to
    conjugating the input. We may also reuse the output as, since the map is holomorphic,
    cumprod(input.conj()) = cumprod(input).conj()
  */

  if (input.numel() <= 1) {
    return grad;
  }
  dim = at::maybe_wrap_dim(dim, input.dim());
  const int64_t dim_size = input.sizes()[dim];
  if (dim_size == 1) {
    return grad;
  }

=======

    This case has a subtlety though. To compute (dy_j / dx_z1), we cannot use the formula

    dy_j / dx_z1 = y_j / x_z1

    as, y_j = x_z1 = 0 for j >= z1. We need to compute it with the formula for its derivative,
    that is:

    dy_j / dx_z1 = prod(x[:z1]) * (grad_output[z1] + sum(grad_output[z1+1:z2] * cumprod(x[z1+1:z2])))

    When the imputs are complex, this is map is holomorphic. As such, to compute
    its backwards is just the conjugate of the usual backwards. This simplifies to
    conjugating the input. We may also reuse the output as, since the map is holomorphic,
    cumprod(input.conj()) = cumprod(input).conj()
  */

  if (input.numel() <= 1) {
    return grad;
  }
  dim = at::maybe_wrap_dim(dim, input.dim());
  const int64_t dim_size = input.sizes()[dim];
  if (dim_size == 1) {
    return grad;
  }

>>>>>>> 8d93f6b4
  // To enable complex support.
  // From this line on `input_conj` and output_conj`
  // are interchangeable with `input` and `output`.
  auto input_conj = input.conj();
  auto output_conj = output.conj();

  const auto w = output_conj * grad;
  const auto is_zero = input == 0;
  if (!(is_zero.any().item<uint8_t>())) {
    return reversed_cumsum(w, dim).div(input_conj);
  }

  // If we are not computing a second order gradient, we can use an
  // O(n) implementation. The derivative of this implementation is _not_
  // the second derivative of cumprod. As such, we fallback to a less efficient
  // O(n^2) implementation when at::GradMode::is_enabled().
  Tensor grad_input = at::zeros(input.sizes(), grad.options());
  if (!at::GradMode::is_enabled()) {
    // n.b. This could probably be implemented much faster with a kernel

    // From here on we need to use some mask gymnastics to
    // account for the tensorial dimensions
    // We do a cumsum of the zeros along the dimension.
    // For a vector is_zero = [False, True, False, True, False]
    // we would have cumsum = [0, 1, 1, 2, 2]
    // As such we have (in python code for simplicity)
    // The mask for the range [0, z1):
    // cumsum == 0
    // The indices of the first zero z1 and zeros when
    // there is no first zero:
    // indices = (cumsum == 1).max(dim, keepdim=True).indices
    // The mask for the first zero:
    // zeros_like(indices).scatter_(dim, indices, 1.) & cumsum == 1
    // Note that the logic_and with cumsum == 1 accounts
    // for the case when there is no first zero
    const auto cumsum = is_zero.cumsum(dim);

    // case k < z1
    // select everything before the first zero [0, z1)
    auto mask = cumsum == 0;
    // equiv to grad_input[mask] = deriv[grad]
    grad_input.masked_scatter_(mask,
        reversed_cumsum(w.masked_fill(~mask, 0.), dim).div_(input_conj).masked_select(mask));
    // select everything from the first zero to the second zero [z1, z2)
    mask = cumsum == 1;

    // case k = z1
    // We start by select the first zero [z1]
    // We locate the indices of the first zero using the max function
    // We then go from the indices to a mask index_fill_
    // When there is no zero in the slice, max will return the index 0.
    // To account for this, we need to do an intersection with mask,
    // which is true in the range [z1, z2)
    const auto first_zero_index = std::get<1>(mask.max(dim, /*keepdim*/ true));
    const auto first_zero_mask = at::zeros_like(mask)
                                  .scatter_(dim, first_zero_index, /*src*/ 1)
                                  .logical_and_(mask);

    // select everything between the first zero and the second zero (z1, z2)
    mask &= ~first_zero_mask;
    // here we compute
    // dy_j / dx_z1 = sum(cumprod(input[z1+1:z2] * grad[z1+1:z2])) * prod(output[z1-1])
    // relu_() necessary as gather does not support negative indices
    // finally, we do grad_input[z1] = dy_j / dx_z1
    grad_input.masked_scatter_(first_zero_mask,
                               input_conj.masked_fill(~mask, 1.).cumprod(dim)
                                    .mul_(grad.masked_fill(cumsum != 1, 0.))
                                    .sum(dim, /*keepdim*/true)
                                    .mul_(at::gather(output_conj, dim, (first_zero_index - 1).relu_())
                                          .masked_fill_(first_zero_index == 0, 1.))
                                    .masked_select(first_zero_mask));
  } else { // GradMode::enabled()
    /*
    If the input is nonzero, we need to calculate the dy_j / dx_k
    by using the formula (2), called in the code omitted_products.

    The way the code calculates it is simply by noting that

    prod_{1 <= i <= j, i != k} x_i
        = (prod_{1 <= i <= k} x_i) * (prod_{k + 1 <= i <= j} x_i)

    the first term is calculated as prods_until_k, which since
    doesn't depend in j is easy to vectorize.

    The second term (indexed by j) is the cumulative product of
    x_{k+1}, x_{k+2}, ..., x_n, and it's named in the code
    prods_from_k_pkus_1, and it's calculated as a cumprod.

    In order to vectorize this properly, we need to add to
    omitted_products the dimensions where k > j, and therefore
    dy_j / dx_k = 0, which is done right after the assert.
    */

    auto ones_size = input.sizes().vec();
    ones_size[dim] = 1;
    const Tensor ones = at::ones({1}, grad.options()).expand(ones_size);
    Tensor prods_from_k_plus_1;
    Tensor omitted_products;
    for (const auto k : c10::irange(dim_size)) {
      if (k == 0) {
        prods_from_k_plus_1 = at::cumprod(input_conj.slice(dim, k + 1), dim);
        omitted_products = at::cat({ones, prods_from_k_plus_1}, dim);
      } else if (k == dim_size - 1) {
        const Tensor prods_until_k = at::prod(input_conj.slice(dim, 0, k), dim, true);
        omitted_products = prods_until_k;
      } else {
        const Tensor prods_until_k = at::prod(input_conj.slice(dim, 0, k), dim, true);
        prods_from_k_plus_1 = at::cumprod(input_conj.slice(dim, k+1), dim);
        omitted_products = prods_until_k.expand_as(prods_from_k_plus_1) * prods_from_k_plus_1;
        omitted_products = at::cat({prods_until_k, omitted_products}, dim);
      }

      // At this point omitted_products is the same size
      // as input, except on the dimension dim where it's
      // dim_size - k
      TORCH_CHECK(omitted_products.size(dim) == dim_size - k);

      grad_input.select(dim, k).copy_(
          at::sum(grad.slice(dim, k) * omitted_products,dim));
    }
  }
  return grad_input;
}

// Implement std::is_nan<IntegralType> for MSVC.
namespace {
#ifdef _MSC_VER
template<typename T>
inline typename std::enable_if<std::is_integral<T>::value, bool>::type isnan_(T x) {
  return false;
}
template<typename T>
inline typename std::enable_if<!std::is_integral<T>::value, bool>::type isnan_(T x) {
  return std::isnan(x);
}
#else
template<typename T>
inline bool isnan_(T x) {
  return std::isnan(x);
}
#endif
}

template<typename T1, typename T2, typename Operation>
void cummax_cummin_helper(const T1* self_data, T1* values_data, T2* indices_data,
          int self_dim_size, int self_stride, int values_stride, int indices_stride) {
      Operation op;
      T1 out = self_data[0];
      int idx = 0;
      for (const auto i : c10::irange(self_dim_size)) {
        T1 curr_elem = self_data[i*self_stride];
        if(isnan_(curr_elem) || (!isnan_(out) && op(curr_elem, out))) {
            out = self_data[i*self_stride];
            idx = i;
        }
        values_data[i*values_stride] = out;
        indices_data[i*indices_stride] = idx;
      }
}

void cummax_helper_cpu(const Tensor& self, Tensor& values, Tensor& indices, int64_t dim) {
  AT_DISPATCH_ALL_TYPES_AND2(kBool, kBFloat16,
    self.scalar_type(), "cummax_cpu",
    [&] {
      at::native::tensor_dim_apply3<scalar_t, int64_t>(self, values, indices, dim, cummax_cummin_helper<scalar_t, int64_t, std::greater_equal<scalar_t>>);
    });
}

std::tuple<Tensor&, Tensor&> cummax_out(const Tensor& self, int64_t dim, Tensor& values, Tensor& indices) {
  check_scalar_type_device_layout_equal(values, self);
  check_scalar_type_device_layout_equal(indices, at::empty({0}, self.options().dtype(at::kLong)));
  {
    NoNamesGuard guard;
    at::native::resize_output(values, self.sizes());
    at::native::resize_output(indices, self.sizes());
    if(self.dim() == 0) {
      values.fill_(self);
      indices.fill_(0);
    } else if(self.numel() != 0) {
      dim = maybe_wrap_dim(dim, self.dim());
      at::_cummax_helper(self, values, indices, dim);
    }
  }
  namedinference::propagate_names(values, self);
  namedinference::propagate_names(indices, self);
  return std::forward_as_tuple(values, indices);
}

std::tuple<Tensor, Tensor> cummax(const Tensor& self, int64_t dim) {
  auto values = at::empty(self.sizes(), self.options());
  auto indices = at::empty(self.sizes(), self.options().dtype(at::kLong));
  at::cummax_out(values, indices, self, dim);
  return std::make_tuple(values, indices);
}

void cummin_helper_cpu(const Tensor& self, Tensor& values, Tensor& indices, int64_t dim) {
  AT_DISPATCH_ALL_TYPES_AND2(kBool, kBFloat16,
    self.scalar_type(), "cummin_cpu",
    [&] {
      at::native::tensor_dim_apply3<scalar_t, int64_t>(self, values, indices, dim, cummax_cummin_helper<scalar_t, int64_t, std::less_equal<scalar_t>>);
    });
}

std::tuple<Tensor&, Tensor&> cummin_out(const Tensor& self, int64_t dim, Tensor& values, Tensor& indices) {
  check_scalar_type_device_layout_equal(values, self);
  check_scalar_type_device_layout_equal(indices, at::empty({0}, self.options().dtype(at::kLong)));
  {
    NoNamesGuard guard;
    at::native::resize_output(values, self.sizes());
    at::native::resize_output(indices, self.sizes());
    if(self.dim() == 0) {
      values.fill_(self);
      indices.fill_(0);
    } else if(self.numel() != 0) {
      dim = maybe_wrap_dim(dim, self.dim());
      at::_cummin_helper(self, values, indices, dim);
    }
  }
  namedinference::propagate_names(values, self);
  namedinference::propagate_names(indices, self);
  return std::forward_as_tuple(values, indices);
}

std::tuple<Tensor, Tensor> cummin(const Tensor& self, int64_t dim) {
  auto values = at::empty(self.sizes(), self.options());
  auto indices = at::empty(self.sizes(), self.options().dtype(at::kLong));
  at::cummin_out(values, indices, self, dim);
  return std::make_tuple(values, indices);
}

Tensor cummaxmin_backward(const Tensor& grad, const Tensor& input, const Tensor& indices, int64_t dim) {
  if (input.numel() == 0) {
    return input;
  }
  auto result = at::zeros(input.sizes(), input.options());

  // for composite compliance, use out-of-place variant of
  // `scatter_add` if `indices` or `grad` is a Tensor Subclass.
  if (areAnyTensorSubclassLike({indices, grad})) {
    return result.scatter_add(dim, indices, grad);
  }
  return result.scatter_add_(dim, indices, grad);
}

static Tensor prepend_append_on_dim(const Tensor& self, const c10::optional<Tensor>& prepend, const c10::optional<Tensor>& append, int64_t dim) {
  // Helper for diff that handles prepending and appending when at least one is present
  TORCH_INTERNAL_ASSERT(prepend.has_value() || append.has_value(), "either prepend or append must be have value");
  if (!prepend.has_value() && append.has_value()) {
    return at::cat({self, append.value()}, dim);
  } else if (prepend.has_value() && !append.has_value()) {
    return at::cat({prepend.value(), self}, dim);
  } else {
    return at::cat({prepend.value(), self, append.value()}, dim);
  }
}

static inline void diff_check_compatible_shape(const Tensor& self, const c10::optional<Tensor>&other, int64_t dim) {
  // Helper for diff that checks whether the shape of the tensor to prepend or append
  // is compatible with that of input
  if (other.has_value()) {
    int64_t wrapped_dim = maybe_wrap_dim(dim, self.dim(), false);

    TORCH_CHECK(
        other.value().dim() == self.dim(),
        "diff expects prepend or append to be the same dimension as input");

    for (const auto i : c10::irange(other.value().dim())) {
      TORCH_CHECK(
          other.value().size(i) == self.size(i) || i == wrapped_dim,
          "diff expects the shape of tensor to prepend or append to match that of"
          " input except along the differencing dimension;"
          " input.size(", i, ") = ", self.size(i), ", but got"
          " tensor.size(", i, ") = ", other.value().size(i));
    }
  }
}

static inline void diff_check(const Tensor& self, int64_t n, int64_t dim, const c10::optional<Tensor>&prepend, const c10::optional<Tensor>& append) {
  // Helper for diff that checks whether its parameters are valid
  TORCH_CHECK(
      self.dim() >= 1,
      "diff expects input to be at least one-dimensional");

  diff_check_compatible_shape(self, prepend, dim);
  diff_check_compatible_shape(self, append, dim);
}

static inline Tensor diff_helper(const Tensor& self, int64_t n, int64_t dim) {
  if (n == 0) {
    auto result = at::zeros_like(self);
    result.copy_(self);
    return result;
  }

  auto out_len = self.size(dim) - 1;
  auto result = self;
  bool is_kBool = (self.dtype() == at::kBool);
  n = n >= self.size(dim) ? self.size(dim) : n;

  for (const auto i : c10::irange(n)) {
    (void)i; // Suppress unused variable warning
    if (is_kBool) {
      result = at::logical_xor(at::narrow(result, dim, 1, out_len), at::narrow(result, dim, 0, out_len));
    } else {
      result = at::narrow(result, dim, 1, out_len) - at::narrow(result, dim, 0, out_len);
    }
    out_len -= 1;
  }

  return result;
}

Tensor diff(const Tensor& self, int64_t n, int64_t dim, const c10::optional<Tensor>& prepend, const c10::optional<Tensor>& append) {
  diff_check(self, n, dim, prepend, append);
  if ((!prepend.has_value() && !append.has_value()) || n == 0) {
    return diff_helper(self, n, dim);
  } else {
    auto a = prepend_append_on_dim(self, prepend, append, dim);
    return diff_helper(a, n, dim);
  }
}

static inline Tensor& diff_out_helper(const Tensor& self, int64_t n, int64_t dim, Tensor& result) {
  if (n == 0) {
    at::native::resize_output(result, self.sizes());
    check_scalar_type_device_layout_equal(result, self);
    result.copy_(self);
    return result;
  }

  n = n >= self.size(dim) ? self.size(dim) : n;
  const auto out_len = self.size(dim) - n;
  auto prev_result = self;

  if (n > 1) {
    prev_result = diff_helper(self, n - 1, dim);
  }

  if (self.dtype() == at::kBool) {
    at::logical_xor_out(result, at::narrow(prev_result, dim, 1, out_len), at::narrow(prev_result, dim, 0, out_len));

  } else {
    at::sub_out(result, at::narrow(prev_result, dim, 1, out_len), at::narrow(prev_result, dim, 0, out_len));
  }

  return result;
}

Tensor& diff_out(const Tensor& self, int64_t n, int64_t dim, const c10::optional<Tensor>& prepend, const c10::optional<Tensor>& append, Tensor& result) {
  diff_check(self, n, dim, prepend, append);
  if ((!prepend.has_value() && !append.has_value()) || n == 0) {
    return diff_out_helper(self, n, dim, result);
  } else {
    auto a = prepend_append_on_dim(self, prepend, append, dim);
    return diff_out_helper(a, n, dim, result);
  }
}

void pre_check_gradient(const Tensor& self, c10::optional<int64_t> spacing_size, at::OptionalIntArrayRef dim,  int64_t edge_order) {
  // Helper for gradient function to make sure input data satisfies prerequisites
  TORCH_CHECK(self.scalar_type() != ScalarType::Byte, "torch.gradient does not support uint8 input.");
  if (spacing_size.has_value() && !dim.has_value()) {
    TORCH_CHECK(spacing_size.value() == 1 || spacing_size.value() == self.dim(), "torch.gradient expected spacing to be unspecified, a scalar or a list of length ", self.dim(), " but got a list of length ", spacing_size.value());
  }
  if (spacing_size.has_value() && dim.has_value()) {
    TORCH_CHECK(spacing_size.value() == static_cast<int64_t>(dim.value().size()),
    "torch.gradient expected spacing to be unspecified, a scalar or it's spacing and dim arguments to have the same length, but got a spacing argument of length ", spacing_size.value(), " and a dim argument of length ", dim.value().size(), "." );
  }
  TORCH_CHECK(edge_order == 1 || edge_order == 2, "torch.gradient only supports edge_order=1 and edge_order=2.");
  if (dim.has_value()) {
    // The following function get called to check whether dim argument satisfies prerequisites.
    // The output of the function is not used for the computation of gradient.
    dim_list_to_bitset(dim.value(), self.dim());
    for (const auto i : c10::irange(dim.value().size())) {
      TORCH_CHECK(self.size(dim.value()[i]) >= edge_order + 1, "torch.gradient expected each dimension size to be at least edge_order+1");
    }
  } else {
    for (const auto i : c10::irange(self.dim())) {
      TORCH_CHECK(self.size(i) >= edge_order + 1, "torch.gradient expected each dimension size to be at least edge_order+1");
    }
  }
}

std::vector<Tensor> gradient_helper(const Tensor& self, TensorList coordinates, IntArrayRef dim, int64_t edge_order) {
  for (const auto i : c10::irange(coordinates.size())) {
    TORCH_CHECK(self.device() == coordinates[i].device(), "torch.gradient expected each tensor to be on the same device, but got devices ", self.device(), " and ", coordinates[i].device(), "!");
  }

  std::vector<Tensor> result;
  for (const auto i : c10::irange(dim.size())) {
    TORCH_CHECK( coordinates[i].dim() == 1, "torch.gradient expected each element of spacing to have one dimension, but got an element with ", coordinates[i].dim(), " dimensions!");
    int64_t direction = maybe_wrap_dim(dim[i], self.dim());
    Tensor prepend, append;
    std::vector<int64_t> shape(self.dim(),1);
    shape[ direction ] = -1;

    auto ax_dx = coordinates[i].diff(1,0);
    auto dx1 = at::slice(ax_dx, 0, 0, -1);
    auto dx2 = at::slice(ax_dx, 0, 1);
    auto a = (   -dx2    / (dx1*(dx1+dx2)) ).reshape(shape);
    auto b = ( (dx2-dx1) / (dx1*dx2)       ).reshape(shape);
    auto c = (    dx1    / (dx2*(dx1+dx2)) ).reshape(shape);

    auto center = a * at::slice(self, direction, 0, -2) + b * at::slice(self, direction , 1, -1) + c * at::slice(self, direction, 2);
    if (edge_order == 1) {
     prepend = (at::slice(self, direction, 1, 2  ) - at::slice(self, direction, 0, 1   )) / ax_dx[0]  ;
     append  = (at::slice(self, direction, -1    ) - at::slice(self, direction, -2, -1 )) / ax_dx[-1] ;
    } else if (edge_order == 2) {
     a =-(2.0 * ax_dx[0] + ax_dx[1]) / (ax_dx[0] * (ax_dx[0] + ax_dx[1])) ;
     b = (      ax_dx[0] + ax_dx[1]) / (ax_dx[0] * ax_dx[1])       ;
     c = (     -ax_dx[0]           ) / (ax_dx[1] * (ax_dx[0] + ax_dx[1]));
     prepend = a * at::slice(self, direction, 0, 1) + b * at::slice(self, direction, 1, 2) + c * at::slice(self, direction, 2, 3);

     a = (    ax_dx[-1]            ) / (ax_dx[-2] * (ax_dx[-1] + ax_dx[-2]));
     b =-(    ax_dx[-1] + ax_dx[-2]) / (ax_dx[-1] * ax_dx[-2]);
     c = (2 * ax_dx[-1] + ax_dx[-2]) / (ax_dx[-1] * (ax_dx[-1] + ax_dx[-2]));
     append = a * at::slice(self, direction, -3, -2) + b * at::slice(self, direction, -2, -1) + c * at::slice(self, direction, -1);
    }

    result.emplace_back(prepend_append_on_dim(center, prepend, append, direction));
  }
  return result;
}

std::vector<Tensor> gradient_helper_float(const Tensor& self, ArrayRef<Scalar> spacing, IntArrayRef dim, int64_t edge_order) {
  std::vector<Tensor> result;
  for (const auto i : c10::irange(dim.size())) {
      int64_t direction = maybe_wrap_dim(dim[i], self.dim());
      auto ax_dx = spacing[i];
      Tensor prepend, append;
      auto center  = (at::slice(self,direction, 2   ) - at::slice(self, direction, 0, -2 ) ) / ax_dx;
      if (edge_order==1) {
        prepend = (at::slice(self,direction, 1, 2) - at::slice(self, direction, 0, 1  ) ) / ax_dx;
        append  = (at::slice(self,direction, -1  ) - at::slice(self, direction, -2, -1) ) / ax_dx ;
      } else if (edge_order==2) {
        prepend = (-1.5 * at::slice(self, direction, 0, 1) + 2 * at::slice(self, direction, 1, 2)   - 0.5 * at::slice(self, direction, 2, 3))/ ax_dx;
        append = (0.5 * at::slice(self, direction, -3, -2) - 2 * at::slice(self, direction, -2, -1) + 1.5 * at::slice(self, direction, -1))  / ax_dx;
      }

      result.emplace_back(prepend_append_on_dim(center/2, prepend, append, direction));
  }
  return result;
}

std::vector<int64_t> gradient_dim_preprocess(const Tensor& self, c10::optional<int64_t> dim) {
  // if gradient dim is provided as an integer, then we need to compute gradient only on this direction.
  // Moreover, if it's not provided at all, then we are interested in gradient for all directions.
  // Finally, if dim is provided as vector of ints, then it is not expected to be called by this function.
  if (dim.has_value()) {
    return std::vector<int64_t>{dim.value()};
  }

  std::vector<int64_t> axis(self.dim());
  std::iota(axis.begin(), axis.end(), 0);
  return axis;
}

std::vector<Tensor> gradient(const Tensor& self, TensorList coordinates, IntArrayRef dim, int64_t edge_order) {
    pre_check_gradient(self,
                       c10::optional<int64_t>(coordinates.size()),
                       at::OptionalIntArrayRef(dim),
                       edge_order);
    return gradient_helper(self, coordinates, dim, edge_order);
}

std::vector<Tensor> gradient(const Tensor& self, TensorList coordinates, c10::optional<int64_t> dim, int64_t edge_order) {
  const auto processed_dim = gradient_dim_preprocess(self, dim);
  pre_check_gradient(self,
                     c10::optional<int64_t>(coordinates.size()),
                     dim.has_value() ? at::OptionalIntArrayRef(processed_dim) : c10::nullopt,
                     edge_order);
  return gradient_helper(self, coordinates, processed_dim, edge_order);
}

std::vector<Tensor> gradient(const Tensor& self, c10::ArrayRef<Scalar> spacing, IntArrayRef dim, int64_t edge_order) {
  pre_check_gradient(self,
                     c10::optional<int64_t>(spacing.size()),
                     at::OptionalIntArrayRef(dim),
                     edge_order);
  return gradient_helper_float(self, spacing, dim, edge_order);
}

std::vector<Tensor> gradient(const Tensor& self, ArrayRef<Scalar> spacing, c10::optional<int64_t> dim, int64_t edge_order) {
  const auto processed_dim = gradient_dim_preprocess(self, dim);
  pre_check_gradient(self,
                     c10::optional<int64_t>(spacing.size()),
                     dim.has_value() ? at::OptionalIntArrayRef(processed_dim) : c10::nullopt,
                     edge_order);
  return gradient_helper_float(self, spacing, processed_dim, edge_order);
}

std::vector<Tensor> gradient(const Tensor& self, const Scalar& unit_size, IntArrayRef dim, int64_t edge_order) {
  // When spacing is given as scalar, while dim is given as IntArrayRef, scalar value need to
  // be taken as unit size at every given dimension element of - dim.
  std::vector<Scalar> spacing(dim.size(), unit_size);
  pre_check_gradient(self,
                     c10::optional<int64_t>(spacing.size()),
                     at::OptionalIntArrayRef(dim),
                     edge_order);
  return gradient_helper_float(self, spacing, dim, edge_order);
}

std::vector<Tensor> gradient(const Tensor& self, const c10::optional<Scalar>& unit_size, c10::optional<int64_t> dim, int64_t edge_order) {
  const auto processed_dim = gradient_dim_preprocess(self, dim);
  // When unit_size not provided, it is always assumed to be equal to 1.
  // When dim has integer value it implies we are looking for gradient in the specific direction, however when
  // it is not provided, it means we are interested to find gradient in all directions.
  std::vector<Scalar> spacing(dim.has_value() ? 1 : self.dim(),
                              unit_size.has_value() ? unit_size.value() : 1.0) ;
  pre_check_gradient(self,
                     unit_size.has_value() ?  c10::optional<int64_t>(spacing.size()) : c10::nullopt,
                     dim.has_value() ? at::OptionalIntArrayRef(processed_dim) : c10::nullopt,
                     edge_order);
  return gradient_helper_float(self, spacing, processed_dim, edge_order);
}

std::vector<Tensor> gradient(const Tensor& self, IntArrayRef dim, int64_t edge_order) {
  std::vector<Scalar> spacing(dim.size(), 1.0) ;
  pre_check_gradient(self,
                     c10::optional<int64_t>(spacing.size()),
                     at::OptionalIntArrayRef(dim),
                     edge_order);
  return gradient_helper_float(self, spacing, dim, edge_order);
}

// ALL REDUCE #################################################################

inline ScalarType get_dtype_from_result(Tensor& result, optional<ScalarType> dtype) {
  TORCH_CHECK(result.defined(), "Cannot create a new tensor inside a reduction op. You likely tried to call an operator with an out argument but the out argument was an undefined tensor.");
  if (dtype.has_value()) {
    return dtype.value();
  } else {
    return result.scalar_type();
  }
}

TORCH_IMPL_FUNC(sum_out)
(const Tensor& self,
 IntArrayRef dim,
 bool keepdim,
 optional<ScalarType> opt_dtype,
 const Tensor& result) {
  auto iter = meta::make_reduction_from_out_ty(self, result, dim, keepdim, result.scalar_type());
  if (iter.numel() == 0) {
    result.zero_();
  } else {
    sum_stub(iter.device_type(), iter);
  }
}

Tensor sum(const Tensor &self, c10::optional<ScalarType> dtype) {
  return at::sum(self, IntArrayRef{}, false, dtype);
}

Tensor sum(const Tensor& self, DimnameList dim, bool keepdim, c10::optional<ScalarType> dtype) {
  return at::sum(self, dimnames_to_positions(self, dim), keepdim, dtype);
}

Tensor& sum_out(const Tensor& self, DimnameList dim,
                bool keepdim, optional<ScalarType> opt_dtype, Tensor& result) {
  return at::sum_out(result, self, dimnames_to_positions(self, dim), keepdim, opt_dtype);
}

Tensor& nansum_out(const Tensor& self, IntArrayRef dim,
                       bool keepdim, optional<ScalarType> opt_dtype, Tensor& result) {
  TORCH_CHECK(!c10::isComplexType(self.scalar_type()), "nansum does not support complex inputs");
  // For integral types, use existing sum as
  // integral types don't have `Nan`.
  if (c10::isIntegralType(self.scalar_type(), true)){
    return at::sum_out(result, self, dim, keepdim, opt_dtype);
  }

  ScalarType dtype = get_dtype_from_result(result, opt_dtype);
  auto iter = make_reduction("nansum", result, self, dim, keepdim, dtype);
  if (iter.numel() == 0) {
    result = result.zero_();
  } else {
    nansum_stub(iter.device_type(), iter);
  }
  return result;
}

Tensor nansum(const Tensor& self, IntArrayRef dim, bool keepdim, c10::optional<ScalarType> opt_dtype) {
  ScalarType dtype = get_dtype_from_self(self, opt_dtype, true);
  Tensor result = create_reduction_result(self, dim, keepdim, dtype);
  return at::native::nansum_out(self, dim, keepdim, dtype, result);
}

static Tensor& prod_out_impl(Tensor& result, const Tensor& self, IntArrayRef dim,
                        bool keepdim, c10::optional<ScalarType> opt_dtype) {
  ScalarType dtype = get_dtype_from_result(result, opt_dtype);
  auto iter = make_reduction("prod", result, self, dim, keepdim, dtype);
  if (iter.numel() == 0) {
    result.fill_(1);
  } else {
    prod_stub(iter.device_type(), iter);
  }
  return result;
}

// NOTE: this could be implemented via diag and sum, but this has perf problems,
// see https://github.com/pytorch/pytorch/pull/47305,
Tensor trace_cpu(const Tensor& self) {
  Tensor result;
  // Returns the ScalarType of the self tensor if the tensor is non integral type
  // In the case, self is an integer type tensor, at::kLong is return since promote_integers
  // is set to true
  ScalarType dtype = get_dtype_from_self(self, c10::nullopt, true);
  result = at::empty({}, self.options().dtype(dtype));
  AT_DISPATCH_ALL_TYPES_AND_COMPLEX(self.scalar_type(), "trace", [&] {
    using accscalar_t = at::acc_type<scalar_t, false>;
    accscalar_t sum = 0;
    const auto* t_data = self.data_ptr<scalar_t>();

    int64_t t_stride_0, t_stride_1, t_diag_size;

    TORCH_CHECK(self.dim() == 2, "trace: expected a matrix, but got tensor with dim ", self.dim());

    t_stride_0 = self.stride(0);
    t_stride_1 = self.stride(1);

    t_diag_size = std::min(self.size(0), self.size(1));
    for (const auto i : c10::irange(t_diag_size)) {
      sum += t_data[i * (t_stride_0 + t_stride_1)];
    }

    c10::guts::if_constexpr<std::is_integral<accscalar_t>::value>(
      // all integer types get promoted to kLong
      [&] (auto _) { *result.data_ptr<int64_t>() = _(sum); },  // then-case, invalid for non-integral types
      [&] (auto _) { *result.data_ptr<scalar_t>() = _(sum); }  // else-case, invalid for integral types
    );
  });

  return result;
}

void impl_func_prod(
    const Tensor& self,
    IntArrayRef dims,
    bool keepdim,
    c10::optional<ScalarType> dtype,
    const Tensor& result) {
  auto iter = meta::make_reduction_from_out_ty(self, result, dims, keepdim, result.scalar_type());
  if (iter.numel() == 0) {
    result.fill_(1);
  } else {
    prod_stub(iter.device_type(), iter);
  }
<<<<<<< HEAD
}

TORCH_IMPL_FUNC(prod_out)
(const Tensor& self,
 int64_t dim,
 bool keepdim,
 c10::optional<ScalarType> dtype,
 const Tensor& result) {
  impl_func_prod(self, dim, keepdim, dtype, result);
}

=======
}

TORCH_IMPL_FUNC(prod_out)
(const Tensor& self,
 int64_t dim,
 bool keepdim,
 c10::optional<ScalarType> dtype,
 const Tensor& result) {
  impl_func_prod(self, dim, keepdim, dtype, result);
}

>>>>>>> 8d93f6b4
Tensor prod(const Tensor &self, c10::optional<ScalarType> opt_dtype) {
  auto dtype = get_dtype_from_self(self, opt_dtype, true);
  auto shape = meta::get_reduction_shape(self, {}, false);
  Tensor result = at::empty(shape, self.options().dtype(dtype));
  impl_func_prod(self, {}, false, dtype, result);
  return result;
}

Tensor prod(const Tensor& self, Dimname dim, bool keepdim, c10::optional<ScalarType> dtype) {
  return at::prod(self, dimname_to_position(self, dim), keepdim, dtype);
}

Tensor& prod_out(const Tensor& self, Dimname dim,
                 bool keepdim, optional<ScalarType> opt_dtype, Tensor& result) {
  return at::prod_out(result, self, dimname_to_position(self, dim), keepdim, opt_dtype);
}

TORCH_IMPL_FUNC(mean_out)
(const Tensor& self,
 IntArrayRef dim,
 bool keepdim,
 c10::optional<ScalarType> opt_dtype,
 const Tensor& result) {
  ScalarType dtype = result.scalar_type();
  // TODO: the TensorIterator reduction implementation of mean
  // (mean_kernel_impl()) is unvectorized and leads to very poor performance
  // for production workloads. Once that's fixed, the following code can be used
  // in lieu of the sum + divide implementation below.
  if (self.device().is_cpu()) {
    int64_t dim_prod = 1;
    if (dim.size() == 0 || self.ndimension() == 0) {
      dim_prod = self.numel();
    } else {
      for (auto d : dim) {
        dim_prod *= self.size(d);
      }
    }
    auto& result_mut = const_cast<Tensor&>(result);
    at::sum_out(result_mut, self, dim, keepdim, dtype).div_(dim_prod);
  } else {
    DimVector dims(dim);
    auto iter = at::meta::make_reduction_from_out_ty(
        self, result, dims, keepdim, dtype);
    if (iter.numel() == 0) {
      result.fill_(std::numeric_limits<double>::quiet_NaN());
    } else {
      mean_stub(iter.device_type(), iter);
    }
  }
}

Tensor mean(const Tensor &self, optional<ScalarType> dtype) {
  return at::mean(self, IntArrayRef{}, false, dtype);
}

Tensor mean(const Tensor& self, DimnameList dim, bool keepdim, optional<ScalarType> dtype) {
  return at::mean(self, dimnames_to_positions(self, dim), keepdim, dtype);
}

Tensor& mean_out(const Tensor& self, DimnameList dim,
                 bool keepdim, c10::optional<ScalarType> opt_dtype, Tensor& result) {
  return at::mean_out(result, self, dimnames_to_positions(self, dim), keepdim, opt_dtype);
}

// TODO(@heitorschueroff) implement custom kernels for nanmean
Tensor& nanmean_out(
    const Tensor& self,
    IntArrayRef dim,
    bool keepdim,
    c10::optional<ScalarType> opt_dtype,
    Tensor& result) {
  TORCH_CHECK(
      self.is_floating_point(),
      "nanmean(): expected input to have floating point dtype but got ",
      self.scalar_type());
  const auto factor = at::native::isnan(self).logical_not_().sum(dim, keepdim);
  at::native::nansum_out(self, dim, keepdim, opt_dtype, result).div_(factor);
  return result;
}

Tensor nanmean(
    const Tensor& self,
    IntArrayRef dim,
    bool keepdim,
    optional<ScalarType> opt_dtype) {
  TORCH_CHECK(
      self.is_floating_point(),
      "nanmean(): expected input to have floating point dtype but got ",
      self.scalar_type());
  const auto factor =
      at::native::isnan(self.detach()).logical_not_().sum(dim, keepdim);
  return at::nansum(self, dim, keepdim, opt_dtype).div_(factor);
}

static Tensor squeeze_multiple(const Tensor& self, IntArrayRef dims) {
  int ndims = self.sizes().size();
  auto dims_to_squeeze = at::dim_list_to_bitset(dims, ndims);
  Tensor result = self;
  for (int i = ndims - 1; i >= 0; --i) {
    if (dims_to_squeeze[i]) {
      result = result.squeeze(i);
    }
  }
  return result;
}

static Tensor& logsumexp_out_impl(Tensor& result, const Tensor& self, IntArrayRef dims, bool keepdim) {
  // can't take max of empty tensor
  if (self.numel() != 0) {
    auto maxes = at::amax(self, dims, true);
    auto maxes_squeezed = (keepdim ? maxes : squeeze_multiple(maxes, dims));
    maxes_squeezed.masked_fill_(maxes_squeezed.abs() == INFINITY, 0);
    at::sum_out(result, (self - maxes).exp_(), dims, keepdim);
    result.log_().add_(maxes_squeezed);
  } else {
    at::sum_out(result, at::exp(self), dims, keepdim);
    result.log_();
  }
  return result;
}

Tensor& logsumexp_out(const Tensor& self, IntArrayRef dims, bool keepdim, Tensor& result) {
  TORCH_CHECK(at::isFloatingType(result.scalar_type()),
              "logsumexp(): Expected floating point type for result tensor, but got: ",
              result.scalar_type());
  {
    NoNamesGuard guard;
    if (at::isIntegralType(self.scalar_type(), /*includeBool=*/true)) {
      // for integral inputs, promote input to default floating type.
      auto default_dtype = at::typeMetaToScalarType(c10::get_default_dtype());
      logsumexp_out_impl(result, self.to(default_dtype), dims, keepdim);
    } else {
      logsumexp_out_impl(result, self, dims, keepdim);
    }
  }
  namedinference::propagate_names_for_reduction(result, self, dims, keepdim);
  return result;
}

Tensor logsumexp(const Tensor& self, IntArrayRef dims, bool keepdim) {
  TensorOptions result_options;
  if (at::isIntegralType(self.scalar_type(), /*includeBool=*/true)) {
    // even for integral inputs, result is floating dtype
    auto default_dtype = at::typeMetaToScalarType(c10::get_default_dtype());
    result_options = self.options().dtype(default_dtype);
  } else {
    result_options = self.options();
  }
  auto result = at::empty({0}, result_options);
<<<<<<< HEAD
  return at::logsumexp_outf(self, dims, keepdim, result);
=======
  return at::native::logsumexp_out(self, dims, keepdim, result);
>>>>>>> 8d93f6b4
}

Tensor logsumexp(const Tensor& self, DimnameList dims, bool keepdim) {
  return at::logsumexp(self, dimnames_to_positions(self, dims), keepdim);
}

Tensor& logsumexp_out(const Tensor& self, DimnameList dims, bool keepdim, Tensor& result) {
  return at::logsumexp_out(result, self, dimnames_to_positions(self, dims), keepdim);
}

// special_logsumexp, alias for logsumexp
Tensor special_logsumexp(const Tensor& self, IntArrayRef dims, bool keepdim) {
  return self.logsumexp(dims, keepdim);
}
Tensor& special_logsumexp_out(const Tensor& self, IntArrayRef dims, bool keepdim, Tensor& result) {
  return at::logsumexp_out(result, self, dims, keepdim);
}

void impl_func_norm(
    const Tensor& self,
    const OptionalScalarRef& opt_p,
    IntArrayRef dim,
    bool keepdim,
    optional<ScalarType> opt_dtype,
    const Tensor& result) {
  auto p = opt_p.has_value() ? opt_p.get() : Scalar(2.0).to<double>();
  auto in_dtype = opt_dtype.value_or(self.scalar_type());
  auto out_dtype = result.scalar_type();
<<<<<<< HEAD

  // See the note [Reductions do not use vectorized ops]
  Tensor self_;
  if (self.is_cpu() && self.is_complex() && std::abs(p.toDouble()) == INFINITY) {
    if (opt_dtype.has_value()) {
      self_ = self.to(*opt_dtype).abs();
    } else {
      self_ = self.abs();
    }
=======

  // omit in_dtype in the following call, to avoid make_reduction explicitly
  // casting input to out_dtype
  auto iter = isComplexType(self.scalar_type())
      ? meta::make_reduction(self, result, dim, keepdim, in_dtype)
      : meta::make_reduction_from_out_ty(self, result, dim, keepdim, out_dtype);

  if (iter.numel() == 0) {
    result.zero_();
>>>>>>> 8d93f6b4
  } else {
    self_ = self;
  }
<<<<<<< HEAD


  // omit in_dtype in the following call, to avoid make_reduction explicitly
  // casting input to out_dtype
  auto iter = isComplexType(self_.scalar_type())
      ? meta::make_reduction(self_, result, dim, keepdim, in_dtype)
      : meta::make_reduction_from_out_ty(self_, result, dim, keepdim, out_dtype);

  if (iter.numel() == 0) {
    result.zero_();
  } else {
    norm_stub(iter.device_type(), iter, p);
  }
}

TORCH_IMPL_FUNC(norm_out)
=======
}

TORCH_IMPL_FUNC(norm_out)
(const Tensor& self,
 const OptionalScalarRef p,
 IntArrayRef dim,
 bool keepdim,
 const Tensor& result) {
  impl_func_norm(self, p, dim, keepdim, c10::nullopt, result);
}

TORCH_IMPL_FUNC(norm_dtype_out)
>>>>>>> 8d93f6b4
(const Tensor& self,
 const OptionalScalarRef p,
 IntArrayRef dim,
 bool keepdim,
<<<<<<< HEAD
 const Tensor& result) {
  impl_func_norm(self, p, dim, keepdim, c10::nullopt, result);
}

TORCH_IMPL_FUNC(norm_dtype_out)
(const Tensor& self,
 const OptionalScalarRef p,
 IntArrayRef dim,
 bool keepdim,
 ScalarType dtype,
 const Tensor& result) {
  impl_func_norm(self, p, dim, keepdim, dtype, result);
}

=======
 ScalarType dtype,
 const Tensor& result) {
  impl_func_norm(self, p, dim, keepdim, dtype, result);
}

>>>>>>> 8d93f6b4
Tensor sparse_norm(
    const Tensor& self,
    const optional<Scalar>& p,
    IntArrayRef dim,
    bool keepdim) {
  return at::native_norm(self, p, dim, keepdim, c10::nullopt);
}

Tensor sparse_dtype_norm(
    const Tensor& self,
    const optional<Scalar>& p,
    IntArrayRef dim,
    bool keepdim,
    ScalarType dtype) {
  return at::native_norm(self, p, dim, keepdim, dtype);
}

Tensor norm(const Tensor& self, const optional<Scalar>& p, ScalarType dtype) {
  return at::norm(self, p, IntArrayRef{}, false, dtype);
}

Tensor norm(const Tensor& self, const Scalar& p) {
  return at::norm(self, p, IntArrayRef{}, false);
}

inline TensorIterator get_allany_iter(
    const Tensor& self,
    const Tensor& result,
    IntArrayRef dims,
    bool keepdim) {
  if (self.is_cuda()) {
    // As CUDA supports dynamic type casting, we use this overload of
    // `make_reduction`, which doesn't cast input to the result type i.e. kBool.,
    // otherwise we use the overload below which casts the input to kBool (which is
    // an extra operation).
    return meta::make_reduction(self, result, dims, keepdim, self.scalar_type());
  }
  return meta::make_reduction_from_out_ty(
      self, result, dims, keepdim, result.scalar_type());
}

template <int identity, typename Stub>
inline void allany_impl(
    const Tensor& self,
    const Tensor& result,
    IntArrayRef dims,
    bool keepdim,
    Stub& stub) {
  if (self.numel() == 0) {
    result.fill_(identity);
  } else if (self.numel() == 1) {
    result.fill_(self.item().toBool());
  } else {
    auto iter = get_allany_iter(self, result, dims, keepdim);
    stub(iter.device_type(), iter);
  }
}

TORCH_IMPL_FUNC(all_out)
(const Tensor& self, int64_t dim, bool keepdim, const Tensor& result) {
  allany_impl<1>(self, result, dim, keepdim, and_stub);
}

TORCH_IMPL_FUNC(all_all_out)(const Tensor& self, const Tensor& result) {
  allany_impl<1>(self, result, {}, false, and_stub);
}

TORCH_IMPL_FUNC(any_out)
(const Tensor& self, int64_t dim, bool keepdim, const Tensor& result) {
  allany_impl<0>(self, result, dim, keepdim, or_stub);
}

TORCH_IMPL_FUNC(any_all_out)(const Tensor& self, const Tensor& result) {
  allany_impl<0>(self, result, {}, false, or_stub);
}

TORCH_IMPL_FUNC(amin_out) (const Tensor& self, IntArrayRef dim, bool keepdim, const Tensor& result) {
  auto iter =
      meta::make_reduction(self, result, dim, keepdim, self.scalar_type());
  if (iter.numel() != 0) {
    min_values_stub(iter.device_type(), iter);
  }
}

TORCH_IMPL_FUNC(amax_out) (const Tensor& self, IntArrayRef dim, bool keepdim, const Tensor& result) {
  auto iter =
      meta::make_reduction(self, result, dim, keepdim, self.scalar_type());
  if (iter.numel() != 0) {
    max_values_stub(iter.device_type(), iter);
  }
}

template <class Stub>
void argmax_argmin_impl(
    const Tensor& self,
    c10::optional<int64_t> dim,
    bool keepdim,
    const Tensor& result,
    Stub& stub) {
  c10::MaybeOwned<Tensor> in;
  DimVector dims;
  int64_t _dim = 0;

  if (dim.has_value()) {
    _dim = maybe_wrap_dim(dim.value(), self.dim());
    auto sizes = self.sizes();

    if (sizes[_dim] == 1) {
      result.fill_(0);
      return;
    }

    dims = IntArrayRef(_dim);
    in = c10::MaybeOwned<Tensor>::borrowed(self);
  } else {
    in = c10::MaybeOwned<Tensor>::owned(self.reshape({-1}));
    keepdim = false;
  }

  auto iter =
      meta::make_reduction(*in, result, dims, keepdim, self.scalar_type());

  if (iter.numel() != 0) {
    stub(iter.device_type(), iter);
  }
}

TORCH_IMPL_FUNC(argmax_out)
(const Tensor& self,
 c10::optional<int64_t> dim,
 bool keepdim,
 const Tensor& result) {
  argmax_argmin_impl(self, dim, keepdim, result, argmax_stub);
}

TORCH_IMPL_FUNC(argmin_out)
(const Tensor& self,
 c10::optional<int64_t> dim,
 bool keepdim,
 const Tensor& result) {
  argmax_argmin_impl(self, dim, keepdim, result, argmin_stub);
}

static double std_var_all_cpu(const Tensor& self, int64_t correction, bool take_sqrt) {
  const auto dtype = self.scalar_type();
  TORCH_CHECK(dtype == kDouble || dtype == kFloat,
              "std_var_all: Unsupported dtype ", dtype);

  auto mean = self.mean().item<double>();
  auto iter = TensorIteratorConfig()
      .add_input(self)
      .build();

  auto reduction = [&](int64_t begin, int64_t end, double thread_sum) {
    AT_DISPATCH_FLOATING_TYPES(iter.common_dtype(), "std_var_all_cpu", [&] {
      iter.serial_for_each([&] (char** data, const int64_t* strides, int64_t size0, int64_t size1) {
        const double local_mean = mean;
        const int64_t inner_stride = strides[0];
        const int64_t outer_stride = strides[1];

        double local_sum = 0.0;
        for (const auto i : c10::irange(size1)) {
          const char* row_ptr = data[0] + outer_stride * i;
          for (const auto j : c10::irange(size0)) {
            const auto ptr = reinterpret_cast<const scalar_t*>(row_ptr + inner_stride * j);
            auto dx = (static_cast<double>(*ptr) - local_mean);
            local_sum += dx * dx;
          }
        }
        thread_sum += local_sum;
      }, {begin, end});
    });

    return thread_sum;
  };

  // ((x - mean)**2).sum()
  const double sum_dx2 = at::parallel_reduce(
      0, iter.numel(), at::internal::GRAIN_SIZE, 0.0, reduction, std::plus<>{});

  const auto var = [&] () __ubsan_ignore_float_divide_by_zero__ {
    return sum_dx2 / std::max(int64_t{0}, self.numel() - correction);
  }();
  const auto result = take_sqrt ? std::sqrt(var) : var;

  if (dtype == kFloat) {
    // Convert to infinity if out of range for a float.
    // Doing it now prevents checked_convert failing later
    return static_cast<float>(result);
  }
  return result;
}

static Tensor& std_var_out(
    const char* fname, Tensor& result, const Tensor& self,
    at::OptionalIntArrayRef dim, c10::optional<int64_t> correction_opt,
    bool keepdim, bool take_sqrt) {
  TORCH_CHECK(self.device().is_cpu() || self.device().is_cuda(),
              "std and var only supports tensors on a CPU or CUDA device, but got: ",
              self.device().type());
  TORCH_CHECK(self.layout() == Layout::Strided,
              "std and var only supports strided layout, got: ", self.layout());
  TORCH_CHECK(at::isFloatingType(self.scalar_type()) || at::isComplexType(self.scalar_type()),
              "std and var only support floating point and complex dtypes");

  if (at::isComplexType(self.scalar_type())) {
    // For complex, calculate variance of real and imaginary components
    // seperately then add to get overall variance.
    ScalarType dtype = c10::toRealValueType(get_dtype_from_result(result, {}));
    Tensor real_in = at::real(self);
    Tensor real_out = at::empty({0}, self.options().dtype(dtype));
    std_var_out(
        fname,
        real_out,
        real_in,
        dim,
        correction_opt,
        keepdim,
        /*take_sqrt=*/false);

    Tensor imag_in = at::imag(self);
    Tensor imag_out = at::empty({0}, self.options().dtype(dtype));
    std_var_out(
        fname,
        imag_out,
        imag_in,
        dim,
        correction_opt,
        keepdim,
        /*take_sqrt=*/false);

    at::add_out(result, real_out, imag_out);
    if (take_sqrt) {
      at::sqrt_out(result, result);
    }
    return result;
  }

  // Computation for floating point
  const auto correction = correction_opt.value_or(1);
  ScalarType dtype = get_dtype_from_result(result, {});
  auto iter = make_reduction(fname, result, self, dim, keepdim, dtype);

  if (iter.numel() == 0) {
    // Trivial reduction
    result.fill_(std::numeric_limits<double>::quiet_NaN());
    return result;
  } else if (
      result.numel() == 1 && iter.device_type() == kCPU &&
      iter.common_dtype() != kBFloat16 && iter.common_dtype() != kHalf) {
    // NOTE: CPU performance significantly regressed when attempting to port to
    // ATen,
    //   so all-reduce has a custom implementation.
    //   See https://github.com/pytorch/pytorch/pull/43858.
    result.fill_(std_var_all_cpu(self, correction, take_sqrt));
  } else {
    std_var_stub(iter.device_type(), iter, correction, take_sqrt);
  }
  return result;
}

static std::tuple<Tensor&, Tensor&> std_var_mean_out(
    const char* fname, Tensor& result1, Tensor& result2, const Tensor& self,
    at::OptionalIntArrayRef dim, c10::optional<int64_t> correction_opt,
    bool keepdim, bool take_sqrt) {
  AT_ASSERT(result1.defined() && result2.defined());
  TORCH_CHECK(self.device().is_cpu() || self.is_cuda(),
              fname, " only supports tensors on a CPU or CUDA device, got: ",
              self.device().type());
  TORCH_CHECK(self.layout() == Layout::Strided,
              fname, " only supports strided layout, got: ", self.layout());
  TORCH_CHECK(at::isFloatingType(self.scalar_type()) || at::isComplexType(self.scalar_type()),
              fname, " only support floating point and complex dtypes");
  TORCH_CHECK(result1.scalar_type() == c10::toRealValueType(result2.scalar_type()),
              fname, " expected result1 to be real and match the precision of result2. Got ",
              result1.scalar_type(), " and ", result2.scalar_type(), ".");

  if (at::isComplexType(self.scalar_type())) {
    // For complex, calculate for real and imaginary components seperately then combine as:
    // variance = var_real + var_imag
    // mean = mean_real + j * mean_imag
    ScalarType dtype = c10::toRealValueType(get_dtype_from_result(result1, {}));
    Tensor real_in = at::real(self);
    Tensor real_out_var = at::empty({0}, self.options().dtype(dtype));
    Tensor real_out_mean = at::empty({0}, self.options().dtype(dtype));
    std_var_mean_out(
        fname,
        real_out_var,
        real_out_mean,
        real_in,
        dim,
        correction_opt,
        keepdim,
        /*take_sqrt=*/false);

    Tensor imag_in = at::imag(self);
    Tensor imag_out_var = at::empty({0}, self.options().dtype(dtype));
    Tensor imag_out_mean = at::empty({0}, self.options().dtype(dtype));
    std_var_mean_out(
        fname,
        imag_out_var,
        imag_out_mean,
        imag_in,
        dim,
        correction_opt,
        keepdim,
        /*take_sqrt=*/false);

    at::add_out(result1, real_out_var, imag_out_var);
    if (take_sqrt) {
      at::sqrt_out(result1, result1);
    }
    at::complex_out(result2, real_out_mean, imag_out_mean);
    return std::tuple<Tensor&, Tensor&>(result1, result2);
  }

  // Computation for floating point
  const auto correction = correction_opt.value_or(1);
  ScalarType dtype = get_dtype_from_result(result1, {});
  auto iter =
      make_reduction(fname, result1, result2, self, dim, keepdim, dtype);

  if (iter.numel() == 0) {
    // Trivial reduction
    result1.fill_(std::numeric_limits<double>::quiet_NaN());
    result2.fill_(std::numeric_limits<double>::quiet_NaN());
  } else {
    std_var_stub(iter.device_type(), iter, correction, take_sqrt);
  }
  return std::tuple<Tensor&, Tensor&>(result1, result2);
}

std::tuple<Tensor, Tensor> var_mean(
    const Tensor& self, IntArrayRef dim, bool unbiased, bool keepdim) {
  return at::var_mean(self, /*dim=*/at::OptionalIntArrayRef(dim),
                      /*correction=*/int64_t{unbiased ? 1 : 0}, keepdim);
}

std::tuple<Tensor, Tensor> std_mean(
    const Tensor& self, IntArrayRef dim, bool unbiased, bool keepdim) {
  return at::std_mean(self, /*dim=*/at::OptionalIntArrayRef(dim),
                      /*correction=*/int64_t{unbiased ? 1 : 0}, keepdim);
}

std::tuple<Tensor, Tensor> std_mean(const Tensor& self, bool unbiased) {
  return at::std_mean(
      self, /*dim=*/c10::nullopt, /*correction=*/int64_t{unbiased ? 1 : 0});
}

std::tuple<Tensor, Tensor> var_mean(const Tensor& self, bool unbiased) {
  return at::var_mean(
      self, /*dim=*/c10::nullopt, /*correction=*/int64_t{unbiased ? 1 : 0});
}

std::tuple<Tensor&, Tensor&> var_mean_out(
    Tensor& result1, Tensor& result2, const Tensor& self, IntArrayRef dim,
    int64_t correction, bool keepdim) {
  return std_var_mean_out(
      "var_mean", result1, result2, self, dim, correction, keepdim, false);
}

static TensorOptions options_to_value_type(TensorOptions opts) {
  auto scalar_type = typeMetaToScalarType(opts.dtype());
  return opts.dtype(c10::toRealValueType(scalar_type));
}

std::tuple<Tensor, Tensor> var_mean(
    const Tensor& self, at::OptionalIntArrayRef dim,
    c10::optional<int64_t> correction, bool keepdim) {
  Tensor result1 = at::empty({0}, options_to_value_type(self.options()));
  Tensor result2 = at::empty({0}, self.options());
  return std_var_mean_out(
      "var_mean", result1, result2, self, dim, correction, keepdim, false);
}

std::tuple<Tensor, Tensor> std_mean(
    const Tensor& self, at::OptionalIntArrayRef dim,
    c10::optional<int64_t> correction, bool keepdim) {
  Tensor result1 = at::empty({0}, options_to_value_type(self.options()));
  Tensor result2 = at::empty({0}, self.options());
  return std_var_mean_out(
      "std_mean", result1, result2, self, dim, correction, keepdim, true);
}

Tensor var(const Tensor& self, bool unbiased) {
  return at::var(
      self, /*dim=*/c10::nullopt, /*correction=*/int64_t{unbiased ? 1 : 0});
}

Tensor var(const Tensor& self, IntArrayRef dim, bool unbiased, bool keepdim) {
  return at::var(self, /*dim=*/at::OptionalIntArrayRef(dim),
                 /*correction=*/int64_t{unbiased ? 1 : 0}, keepdim);
}

Tensor& var_out(const Tensor& self, IntArrayRef dim, bool unbiased, bool keepdim, Tensor& result) {
  return at::var_out(result, self, /*dim=*/at::OptionalIntArrayRef(dim),
                     /*correction=*/int64_t{unbiased ? 1 : 0}, keepdim);
}

Tensor std(const Tensor& self, bool unbiased) {
  return at::std(
      self, /*dim=*/c10::nullopt, /*correction=*/int64_t{unbiased ? 1 : 0});
}

Tensor std(const Tensor& self, IntArrayRef dim, bool unbiased, bool keepdim) {
  return at::std(self, /*dim=*/at::OptionalIntArrayRef(dim),
                 /*correction=*/int64_t{unbiased ? 1 : 0}, keepdim);
}

Tensor& std_out(const Tensor& self, IntArrayRef dim, bool unbiased, bool keepdim, Tensor& result) {
  return at::std_out(result, self, /*dim=*/at::OptionalIntArrayRef(dim),
                     /*correction=*/int64_t{unbiased ? 1 : 0}, keepdim);
}

Tensor std(const Tensor& self, at::OptionalIntArrayRef dim,
           c10::optional<int64_t> correction, bool keepdim) {
  Tensor result = at::empty({0}, options_to_value_type(self.options()));
  return std_var_out("std", result, self, dim, correction, keepdim, true);
}

Tensor& std_out(
    const Tensor& self, at::OptionalIntArrayRef dim,
    c10::optional<int64_t> correction, bool keepdim, Tensor& result) {
  return std_var_out("std", result, self, dim, correction, keepdim, true);
}

Tensor& var_out(
    const Tensor& self, at::OptionalIntArrayRef dim,
    c10::optional<int64_t> correction, bool keepdim, Tensor& result) {
  return std_var_out("var", result, self, dim, correction, keepdim, false);
}

Tensor var(
    const Tensor& self, at::OptionalIntArrayRef dim,
    c10::optional<int64_t> correction, bool keepdim) {
  Tensor result = at::empty({0}, options_to_value_type(self.options()));
  return std_var_out("var", result, self, dim, correction, keepdim, false);
}

Tensor std(const Tensor& self, DimnameList dim, bool unbiased, bool keepdim) {
  return at::std(self, dimnames_to_positions(self, dim), unbiased, keepdim);
}

Tensor& std_out(const Tensor& self, DimnameList dim, bool unbiased, bool keepdim, Tensor& result) {
  return at::std_out(result, self, dimnames_to_positions(self, dim), unbiased, keepdim);
}

Tensor var(const Tensor& self, DimnameList dim, bool unbiased, bool keepdim) {
  return at::var(self, dimnames_to_positions(self, dim), unbiased, keepdim);
}

Tensor& var_out(const Tensor& self, DimnameList dim, bool unbiased, bool keepdim, Tensor& result) {
  return at::var_out(
      result, self, dimnames_to_positions(self, dim), unbiased, keepdim);
}

std::tuple<Tensor,Tensor> var_mean(const Tensor& self, DimnameList dim, bool unbiased, bool keepdim) {
  return at::var_mean(self, dimnames_to_positions(self, dim), unbiased, keepdim);
}

std::tuple<Tensor,Tensor> std_mean(const Tensor& self, DimnameList dim, bool unbiased, bool keepdim) {
  return at::std_mean(self, dimnames_to_positions(self, dim), unbiased, keepdim);
}

Tensor std(const Tensor& self, DimnameList dim, c10::optional<int64_t> correction, bool keepdim) {
  return at::std(self, dimnames_to_positions(self, dim), correction, keepdim);
}

Tensor& std_out(const Tensor& self, DimnameList dim, c10::optional<int64_t> correction,
                bool keepdim, Tensor& result) {
  return at::std_out(result, self, dimnames_to_positions(self, dim), correction, keepdim);
}

Tensor var(const Tensor& self, DimnameList dim, c10::optional<int64_t> correction, bool keepdim) {
  return at::var(self, dimnames_to_positions(self, dim), correction, keepdim);
}

Tensor& var_out(const Tensor& self, DimnameList dim, c10::optional<int64_t> correction,
                bool keepdim, Tensor& result) {
  return at::var_out(
      result, self, dimnames_to_positions(self, dim), correction, keepdim);
}

std::tuple<Tensor,Tensor> var_mean(const Tensor& self, DimnameList dim,
                                   c10::optional<int64_t> correction, bool keepdim) {
  return at::var_mean(self, dimnames_to_positions(self, dim), correction, keepdim);
}

std::tuple<Tensor,Tensor> std_mean(const Tensor& self, DimnameList dim,
                                   c10::optional<int64_t> correction, bool keepdim) {
  return at::std_mean(self, dimnames_to_positions(self, dim), correction, keepdim);
}

Tensor& norm_out(const Tensor& self, const optional<Scalar>& p, DimnameList dim, bool keepdim, ScalarType dtype, Tensor& result) {
  return at::norm_out(result, self, p, dimnames_to_positions(self, dim), keepdim, dtype);
}

Tensor& norm_out(const Tensor& self, const optional<Scalar>& p, DimnameList dim, bool keepdim, Tensor& result) {
  return at::norm_out(result, self, p, dimnames_to_positions(self, dim), keepdim);
}

Tensor norm(const Tensor& self, const optional<Scalar>& p, DimnameList dim, bool keepdim, ScalarType dtype) {
  return at::norm(self, p, dimnames_to_positions(self, dim), keepdim, dtype);
}

Tensor norm(const Tensor& self, const optional<Scalar>& p, DimnameList dim, bool keepdim) {
  return at::norm(self, p, dimnames_to_positions(self, dim), keepdim);
}

Tensor any(const Tensor& self, Dimname dim, bool keepdim) {
  reportNYIDimnameOverload("any");
}
Tensor& any_out(const Tensor &self, Dimname dim, bool keepdim, Tensor& result) {
  reportNYIDimnameOverload("any");
}
Tensor all(const Tensor& self, Dimname dim, bool keepdim) {
  reportNYIDimnameOverload("all");
}
Tensor& all_out(const Tensor &self, Dimname dim, bool keepdim, Tensor& result) {
  reportNYIDimnameOverload("all");
}
Tensor logcumsumexp(const Tensor& self, Dimname dim) {
  return at::logcumsumexp(self, dimname_to_position(self, dim));
}
Tensor& logcumsumexp_out(const Tensor& self, Dimname dim, Tensor& result) {
  return at::logcumsumexp_out(result, self, dimname_to_position(self, dim));
}
Tensor cumsum(const Tensor& self, Dimname dim, c10::optional<ScalarType> dtype) {
  return at::cumsum(self, dimname_to_position(self, dim), dtype);
}
Tensor& cumsum_(Tensor& self, Dimname dim, c10::optional<ScalarType> dtype) {
  return at::cumsum_out(self, self, dimname_to_position(self, dim), dtype);
}
Tensor& cumsum_out(const Tensor& self, Dimname dim, c10::optional<ScalarType> dtype, Tensor& result) {
  return at::cumsum_out(result, self, dimname_to_position(self, dim), dtype);
}
Tensor cumprod(const Tensor& self, Dimname dim, c10::optional<ScalarType> dtype) {
  return at::cumprod(self, dimname_to_position(self, dim), dtype);
}
Tensor& cumprod_(Tensor& self, Dimname dim, c10::optional<ScalarType> dtype) {
  return at::cumprod_out(self, self, dimname_to_position(self, dim), dtype);
}
Tensor& cumprod_out(const Tensor& self, Dimname dim, c10::optional<ScalarType> dtype, Tensor& result) {
  return at::cumprod_out(result, self, dimname_to_position(self, dim), dtype);
}
std::tuple<Tensor, Tensor> cummax(const Tensor& self, Dimname dim) {
  return at::cummax(self, dimname_to_position(self, dim));
}
std::tuple<Tensor&, Tensor&> cummax_out(const Tensor& self, Dimname dim, Tensor& values, Tensor& indices) {
  return at::cummax_out(values, indices, self, dimname_to_position(self, dim));
}
std::tuple<Tensor, Tensor> cummin(const Tensor& self, Dimname dim) {
  return at::cummin(self, dimname_to_position(self, dim));
}
std::tuple<Tensor&, Tensor&> cummin_out(const Tensor& self, Dimname dim, Tensor& values, Tensor& indices) {
  return at::cummin_out(values, indices, self, dimname_to_position(self, dim));
}

Tensor dist(const Tensor &self, const Tensor& other, const Scalar& p){
  return at::norm(self - other, p);
}

bool cpu_equal(const Tensor& self, const Tensor& other) {
  if (!at::namedinference::are_names_equal(
        self.unsafeGetTensorImpl(), other.unsafeGetTensorImpl())) {
    return false;
  }
  at::NoNamesGuard guard;
  TORCH_CHECK(self.device() == other.device(), "Cannot compare two tensors on "
              "different devices. Got: ", self.device(), " and ", other.device());
  TORCH_CHECK(self.dtype() == other.dtype(),
              "Expected object of scalar type ", self.dtype(), " but got scalar type ",
              other.dtype(), " for argument 'other'");
  if (!self.is_same_size(other)) {
    return false;
  }
  std::atomic<bool> result{true};
  auto iter = TensorIteratorConfig()
    .add_input(self)
    .add_input(other)
    .allow_cpu_scalars(true)
    .promote_inputs_to_common_dtype(true)
    .build();

  AT_DISPATCH_ALL_TYPES_AND_COMPLEX_AND3(kBool, kBFloat16, kHalf, iter.input_dtype(), "equal_cpu", [&] {
    iter.for_each([&](char** data, const int64_t *strides, int64_t dim_size) {
      if (!result) {
          return;
      }
      char* self_data = data[0];
      char* other_data = data[1];
      for (const auto i : c10::irange(dim_size)) {
        (void)i; //Suppress unused variable warning
        if (*((scalar_t*)self_data) != *((scalar_t*)other_data)) {
          result = false;
          return;
        }
        self_data += strides[0];
        other_data += strides[1];
      }
    });
  });
  return result.load();
}

// max(dim), min(dim), topk(dim), mode(dim), are examples of reduction
// functions that select values. value_selecting_reduction_backward is the
// backward function for those operators; it propagates the grad to the
// specific value locations referred to at `indices`.
Tensor value_selecting_reduction_backward(const Tensor& grad, int64_t dim, const Tensor& indices, IntArrayRef sizes, bool keepdim) {
  auto inplace_scatter_if_not_tensor_subclass =
      [&](const Tensor& grad_out, const Tensor& indices_) {
        auto grad_in = at::zeros(sizes, grad_out.options());
        if (areAnyTensorSubclassLike({grad, indices})) {
          return grad_in.scatter(dim, indices_, grad_out);
        }
        return grad_in.scatter_(dim, indices_, grad_out);
      };

  if (!keepdim && sizes.size() > 0) {
    auto grad_ = grad.unsqueeze(dim);
    auto indices_ = indices.unsqueeze(dim);
    return inplace_scatter_if_not_tensor_subclass(grad_, indices_);
  }
  return inplace_scatter_if_not_tensor_subclass(grad, indices);
}

Tensor sum_csr(const Tensor &self, c10::optional<ScalarType> dtype) {
  return self.values().sum(dtype);
}

} // namespace native
} // namespace at<|MERGE_RESOLUTION|>--- conflicted
+++ resolved
@@ -172,11 +172,7 @@
     out_dtype = dtype.value_or(is_integral ? ScalarType::Long : self.scalar_type());
   }
 
-<<<<<<< HEAD
-  meta.set_output_raw_strided(0, self.sizes(), {}, self.options().dtype(out_dtype));
-=======
   meta.set_output(self.sizes(), self.options().dtype(out_dtype));
->>>>>>> 8d93f6b4
   namedinference::propagate_names(result, self);
 }
 
@@ -283,13 +279,8 @@
     }
   }
   const auto options = self.options();
-<<<<<<< HEAD
-  this->set_output_raw_strided(0, shape, {}, options);
-  this->set_output_raw_strided(1, shape, {}, options);
-=======
   this->set_output(0, shape, options);
   this->set_output(1, shape, options);
->>>>>>> 8d93f6b4
 }
 
 TORCH_META_FUNC(amax)
@@ -429,21 +420,12 @@
  c10::optional<ScalarType> dtype,
  const Tensor& result) {
   impl_func_cum_ops(self, dim, dtype, result, cumprod_stub);
-<<<<<<< HEAD
 }
 
 Tensor reversed_cumsum(const Tensor& w, int64_t dim) {
   return w.flip(dim).cumsum(dim).flip(dim);
 }
 
-=======
-}
-
-Tensor reversed_cumsum(const Tensor& w, int64_t dim) {
-  return w.flip(dim).cumsum(dim).flip(dim);
-}
-
->>>>>>> 8d93f6b4
 Tensor cumprod_backward(const Tensor& grad, const Tensor& input, int64_t dim, const Tensor& output) {
   /*
     We show here how to derive an O(n) gradient formula for
@@ -516,7 +498,6 @@
     Similar to the case k < z1, we have that
 
     dF / dx_z1 = sum_{z1 <= j < z2} grad_output[j] * (dy_j / dx_z1)
-<<<<<<< HEAD
 
     This case has a subtlety though. To compute (dy_j / dx_z1), we cannot use the formula
 
@@ -542,33 +523,6 @@
     return grad;
   }
 
-=======
-
-    This case has a subtlety though. To compute (dy_j / dx_z1), we cannot use the formula
-
-    dy_j / dx_z1 = y_j / x_z1
-
-    as, y_j = x_z1 = 0 for j >= z1. We need to compute it with the formula for its derivative,
-    that is:
-
-    dy_j / dx_z1 = prod(x[:z1]) * (grad_output[z1] + sum(grad_output[z1+1:z2] * cumprod(x[z1+1:z2])))
-
-    When the imputs are complex, this is map is holomorphic. As such, to compute
-    its backwards is just the conjugate of the usual backwards. This simplifies to
-    conjugating the input. We may also reuse the output as, since the map is holomorphic,
-    cumprod(input.conj()) = cumprod(input).conj()
-  */
-
-  if (input.numel() <= 1) {
-    return grad;
-  }
-  dim = at::maybe_wrap_dim(dim, input.dim());
-  const int64_t dim_size = input.sizes()[dim];
-  if (dim_size == 1) {
-    return grad;
-  }
-
->>>>>>> 8d93f6b4
   // To enable complex support.
   // From this line on `input_conj` and output_conj`
   // are interchangeable with `input` and `output`.
@@ -804,12 +758,6 @@
     return input;
   }
   auto result = at::zeros(input.sizes(), input.options());
-
-  // for composite compliance, use out-of-place variant of
-  // `scatter_add` if `indices` or `grad` is a Tensor Subclass.
-  if (areAnyTensorSubclassLike({indices, grad})) {
-    return result.scatter_add(dim, indices, grad);
-  }
   return result.scatter_add_(dim, indices, grad);
 }
 
@@ -1217,7 +1165,6 @@
   } else {
     prod_stub(iter.device_type(), iter);
   }
-<<<<<<< HEAD
 }
 
 TORCH_IMPL_FUNC(prod_out)
@@ -1229,19 +1176,6 @@
   impl_func_prod(self, dim, keepdim, dtype, result);
 }
 
-=======
-}
-
-TORCH_IMPL_FUNC(prod_out)
-(const Tensor& self,
- int64_t dim,
- bool keepdim,
- c10::optional<ScalarType> dtype,
- const Tensor& result) {
-  impl_func_prod(self, dim, keepdim, dtype, result);
-}
-
->>>>>>> 8d93f6b4
 Tensor prod(const Tensor &self, c10::optional<ScalarType> opt_dtype) {
   auto dtype = get_dtype_from_self(self, opt_dtype, true);
   auto shape = meta::get_reduction_shape(self, {}, false);
@@ -1391,11 +1325,7 @@
     result_options = self.options();
   }
   auto result = at::empty({0}, result_options);
-<<<<<<< HEAD
-  return at::logsumexp_outf(self, dims, keepdim, result);
-=======
   return at::native::logsumexp_out(self, dims, keepdim, result);
->>>>>>> 8d93f6b4
 }
 
 Tensor logsumexp(const Tensor& self, DimnameList dims, bool keepdim) {
@@ -1424,17 +1354,6 @@
   auto p = opt_p.has_value() ? opt_p.get() : Scalar(2.0).to<double>();
   auto in_dtype = opt_dtype.value_or(self.scalar_type());
   auto out_dtype = result.scalar_type();
-<<<<<<< HEAD
-
-  // See the note [Reductions do not use vectorized ops]
-  Tensor self_;
-  if (self.is_cpu() && self.is_complex() && std::abs(p.toDouble()) == INFINITY) {
-    if (opt_dtype.has_value()) {
-      self_ = self.to(*opt_dtype).abs();
-    } else {
-      self_ = self.abs();
-    }
-=======
 
   // omit in_dtype in the following call, to avoid make_reduction explicitly
   // casting input to out_dtype
@@ -1444,28 +1363,9 @@
 
   if (iter.numel() == 0) {
     result.zero_();
->>>>>>> 8d93f6b4
-  } else {
-    self_ = self;
-  }
-<<<<<<< HEAD
-
-
-  // omit in_dtype in the following call, to avoid make_reduction explicitly
-  // casting input to out_dtype
-  auto iter = isComplexType(self_.scalar_type())
-      ? meta::make_reduction(self_, result, dim, keepdim, in_dtype)
-      : meta::make_reduction_from_out_ty(self_, result, dim, keepdim, out_dtype);
-
-  if (iter.numel() == 0) {
-    result.zero_();
   } else {
     norm_stub(iter.device_type(), iter, p);
   }
-}
-
-TORCH_IMPL_FUNC(norm_out)
-=======
 }
 
 TORCH_IMPL_FUNC(norm_out)
@@ -1473,17 +1373,6 @@
  const OptionalScalarRef p,
  IntArrayRef dim,
  bool keepdim,
- const Tensor& result) {
-  impl_func_norm(self, p, dim, keepdim, c10::nullopt, result);
-}
-
-TORCH_IMPL_FUNC(norm_dtype_out)
->>>>>>> 8d93f6b4
-(const Tensor& self,
- const OptionalScalarRef p,
- IntArrayRef dim,
- bool keepdim,
-<<<<<<< HEAD
  const Tensor& result) {
   impl_func_norm(self, p, dim, keepdim, c10::nullopt, result);
 }
@@ -1498,13 +1387,6 @@
   impl_func_norm(self, p, dim, keepdim, dtype, result);
 }
 
-=======
- ScalarType dtype,
- const Tensor& result) {
-  impl_func_norm(self, p, dim, keepdim, dtype, result);
-}
-
->>>>>>> 8d93f6b4
 Tensor sparse_norm(
     const Tensor& self,
     const optional<Scalar>& p,

--- conflicted
+++ resolved
@@ -29,68 +29,4 @@
           echo " automatically using PyTorch auto-label bot."
           echo
           echo "Once the jobs are deemed stable enough (% red signal < 5% and TTS < 3h),"
-<<<<<<< HEAD
-          echo " they can graduate and move back to pull or trunk."
-
-  linux-vulkan-bionic-py3_11-clang9-build:
-    name: linux-vulkan-bionic-py3.11-clang9
-    uses: ./.github/workflows/_linux-build.yml
-    with:
-      build-environment: linux-vulkan-bionic-py3.11-clang9
-      docker-image-name: pytorch-linux-bionic-py3.11-clang9
-      test-matrix: |
-        { include: [
-          { config: "default", shard: 1, num_shards: 1, runner: "linux.2xlarge" },
-        ]}
-
-  linux-vulkan-bionic-py3_11-clang9-test:
-    name: linux-vulkan-bionic-py3.11-clang9
-    uses: ./.github/workflows/_linux-test.yml
-    needs: linux-vulkan-bionic-py3_11-clang9-build
-    with:
-      build-environment: linux-vulkan-bionic-py3.11-clang9
-      docker-image: ${{ needs.linux-vulkan-bionic-py3_11-clang9-build.outputs.docker-image }}
-      test-matrix: ${{ needs.linux-vulkan-bionic-py3_11-clang9-build.outputs.test-matrix }}
-
-  win-vs2019-cpu-py3-build:
-    name: win-vs2019-cpu-py3
-    uses: ./.github/workflows/_win-build.yml
-    with:
-      build-environment: win-vs2019-cpu-py3
-      cuda-version: cpu
-      test-matrix: |
-        { include: [
-          { config: "default", shard: 1, num_shards: 3, runner: "windows.4xlarge.nonephemeral" },
-          { config: "default", shard: 2, num_shards: 3, runner: "windows.4xlarge.nonephemeral" },
-          { config: "default", shard: 3, num_shards: 3, runner: "windows.4xlarge.nonephemeral" },
-        ]}
-
-  win-vs2019-cpu-py3-test:
-    name: win-vs2019-cpu-py3
-    uses: ./.github/workflows/_win-test.yml
-    needs: win-vs2019-cpu-py3-build
-    with:
-      build-environment: win-vs2019-cpu-py3
-      cuda-version: cpu
-      test-matrix: ${{ needs.win-vs2019-cpu-py3-build.outputs.test-matrix }}
-
-  win-vs2019-cuda11_7-py3-build:
-    name: win-vs2019-cuda11.7-py3
-    uses: ./.github/workflows/_win-build.yml
-    with:
-      build-environment: win-vs2019-cuda11.7-py3
-      cuda-version: "11.7"
-      sync-tag: win-cuda-build
-      test-matrix: |
-        { include: [
-          { config: "default", shard: 1, num_shards: 6, runner: "windows.g5.4xlarge.nvidia.gpu" },
-          { config: "default", shard: 2, num_shards: 6, runner: "windows.g5.4xlarge.nvidia.gpu" },
-          { config: "default", shard: 3, num_shards: 6, runner: "windows.g5.4xlarge.nvidia.gpu" },
-          { config: "default", shard: 4, num_shards: 6, runner: "windows.g5.4xlarge.nvidia.gpu" },
-          { config: "default", shard: 5, num_shards: 6, runner: "windows.g5.4xlarge.nvidia.gpu" },
-          { config: "default", shard: 6, num_shards: 6, runner: "windows.g5.4xlarge.nvidia.gpu" },
-          { config: "force_on_cpu", shard: 1, num_shards: 1, runner: "windows.4xlarge.nonephemeral" },
-        ]}
-=======
-          echo " they can graduate and move back to pull or trunk."
->>>>>>> a4830bd8
+          echo " they can graduate and move back to pull or trunk."